#[macro_use]
extern crate clap;
use clap::App;

use client_lib::ClientShim;
use client_lib::wallet::wallet;
use client_lib::state_entity;
use client_lib::mocks::mock_electrum::MockElectrum;
use shared_lib::structs::{TransferMsg3, StateEntityAddress};

use bitcoin::consensus;
use electrumx_client::{interface::Electrumx, electrumx_client::ElectrumxClient};
use std::collections::HashMap;
use std::str::FromStr;

fn main() {
    let yaml = load_yaml!("../cli.yml");
    let matches = App::from_yaml(yaml).get_matches();

    let mut settings = config::Config::default();
    settings
        // Add in `./Settings.toml`
        .merge(config::File::with_name("Settings"))
        .unwrap()
        // Add in settings from the environment (with prefix "APP")
        // Eg.. `APP_DEBUG=1 ./target/app` would set the `debug` key
        .merge(config::Environment::new())
        .unwrap();
    let hm = settings.try_into::<HashMap<String, String>>().unwrap();
    let se_endpoint = hm.get("endpoint").unwrap();
    let electrum_server_addr = hm.get("electrum_server").unwrap().clone();
    let testing: bool = bool::from_str(hm.get("testing").unwrap()).unwrap();

    // TODO: random generating of seed and allow input of mnemonic phrase
    let seed = [0xcd; 32];
    let client_shim = ClientShim::new(se_endpoint.to_string(), None);

    let electrum: Box<dyn Electrumx> = if testing {
        Box::new(MockElectrum::new())
    } else {
        Box::new(ElectrumxClient::new(electrum_server_addr).unwrap())
    };

    let network = "regtest".to_string();

    if let Some(_matches) = matches.subcommand_matches("create-wallet") {
        println!("Network: [{}], Creating wallet", network);
        let wallet = wallet::Wallet::new(&seed, &network, client_shim, electrum);
        wallet.save();
        println!("Network: [{}], Wallet saved to disk", &network);

    } else if let Some(matches) = matches.subcommand_matches("wallet") {
        let mut wallet = wallet::Wallet::load(client_shim, electrum).unwrap();

        if matches.is_present("new-address") {
            let address = wallet.keys.get_new_address().unwrap();
            println!("\nNetwork: [{}], \n\nAddress: [{}]\n", network, address.to_string());
            wallet.save();

        } else if matches.is_present("get-balance") {
            println!("\nNetwork: [{}],",network);
            let (addrs, balances) = wallet.get_all_addresses_balance();
            if addrs.len() > 0 {
                println!("\n\nWallet balance: \n\nAddress:\t\t\t\t\tConfirmed:\tUnconfirmed:");
                for (i, _) in addrs.iter().enumerate() {
                    println!("{}\t{}\t\t{}",
                    addrs[i],
                    balances[i].confirmed,
                    balances[i].unconfirmed);
                }
                println!();
            }
<<<<<<< HEAD
            let (ids, bals) = wallet.get_state_chain_balances();
            if ids.len() > 0 {
                println!("\n\nState Entity balance: \n\nShared Key ID:\t\t\t\t\tConfirmed:\tUnconfirmed:");
                for (i,bal) in bals.into_iter().enumerate() {
                    println!("{}\t\t{}\t\t{}", ids[i], bal.confirmed, bal.unconfirmed);
=======
            if state_chain_balances.len() > 0 {
                println!("State Entity balance: \n\nShared Key ID:\t\t\t\t\tConfirmed:\tUnconfirmed:");
                for addr in state_chain_balances.into_iter() {
                    println!("{}\t\t{}\t\t{}", addr.address, addr.confirmed, addr.unconfirmed);
>>>>>>> 8b232dfe
                }
                println!();
            }

        } else if matches.is_present("list-unspent") {
            let (_, unspent) = wallet.list_unspent();
            let hashes: Vec<String> = unspent.into_iter().map(|u| u.into_iter().map(|u| u.tx_hash).collect()).collect();

            println!(
                "\nNetwork: [{}], \n\nUnspent tx hashes: \n{}\n",
                network,
                hashes.join("\n")
            );

        } else if matches.is_present("se-addr") {
            if let Some(matches) = matches.subcommand_matches("se-addr") {
                let funding_txid: &str = matches.value_of("txid").unwrap();
                let se_address = wallet.get_new_state_entity_address(&funding_txid.to_string()).unwrap();
                wallet.save();
                println!(
                    "\nNetwork: [{}], \n\nNew State Entity address: \n{:?}",
                    network, serde_json::to_string(&se_address).unwrap()
                );
            }

        } else if matches.is_present("deposit") {
            if let Some(matches) = matches.subcommand_matches("deposit") {
                let amount: &str = matches.value_of("amount").unwrap();
                let (shared_key_id, state_chain_id, tx_0, _, _) = state_entity::deposit::deposit(
                    &mut wallet,
                    &amount.to_string().parse::<u64>().unwrap(),
                ).unwrap();
                wallet.save();
                println!(
                    "\nNetwork: [{}], \n\nDeposited {} satoshi's. \nShared Key ID: {} \nState Chain ID: {}",
                    network, amount, shared_key_id, state_chain_id
                );
                println!("\nFunding Transaction hex: {}",hex::encode(consensus::serialize(&tx_0)));
            }

        } else if matches.is_present("withdraw") {
            if let Some(matches) = matches.subcommand_matches("withdraw") {
                let shared_key_id: &str = matches.value_of("key").unwrap();
                let (tx_w, state_chain_id, amount) = state_entity::withdraw::withdraw(
                    &mut wallet,
                    &shared_key_id.to_string()
                ).unwrap();
                wallet.save();
                println!(
                    "\nNetwork: [{}], \nWithdrawn {} satoshi's. \nFrom State Chain ID: {}",
                    network, amount, state_chain_id
                );

                println!("\nWithdraw Transaction hex: {}",hex::encode(consensus::serialize(&tx_w)));
            }

        } else if matches.is_present("transfer-sender") {
            if let Some(matches) = matches.subcommand_matches("transfer-sender") {
                let shared_key_id: &str = matches.value_of("key").unwrap();
                let receiver_addr: StateEntityAddress = serde_json::from_str(matches.value_of("addr").unwrap()).unwrap();
                let transfer_msg = state_entity::transfer::transfer_sender(
                    &mut wallet,
                    &shared_key_id.to_string(),
                    receiver_addr
                ).unwrap();
                wallet.save();
                println!(
                    "\nNetwork: [{}], \n\nTransfer initiated for Shared Key ID: {}.",
                    network, shared_key_id
                );
                println!("\nTransfer message: {:?}",serde_json::to_string(&transfer_msg).unwrap());
            }

        } else if matches.is_present("transfer-receiver") {
            if let Some(matches) = matches.subcommand_matches("transfer-receiver") {
                let transfer_msg: TransferMsg3 = serde_json::from_str(matches.value_of("message").unwrap()).unwrap();
                let new_shared_key_id = state_entity::transfer::transfer_receiver(
                    &mut wallet,
                    &transfer_msg
                ).unwrap();
                wallet.save();
                println!(
                    "\nNetwork: [{}], \n\nTransfer complete for Shared Key ID: {}.",
                    network, new_shared_key_id
                );
            }

        // backup

        } else if matches.is_present("backup") {
            println!("Backup not currently implemented.")
            // let escrow = escrow::Escrow::load();
            //
            // println!("Backup private share pending (it can take some time)...");
            //
            // let start = Instant::now();
            // wallet.backup(escrow);
            //
            // println!("Backup key saved in escrow (Took: {})", TimeFormat(start.elapsed()));

        } else if matches.is_present("verify") {
            println!("Backup not currently implemented.")

            // let escrow = escrow::Escrow::load();
            //
            // println!("verify encrypted backup (it can take some time)...");
            //
            // let start = Instant::now();
            // wallet.verify_backup(escrow);
            //
            // println!(" (Took: {})", TimeFormat(start.elapsed()));

        } else if matches.is_present("restore") {
            println!("Backup not currently implemented.")

            // let escrow = escrow::Escrow::load();
            //
            // println!("backup recovery in process 📲 (it can take some time)...");
            //
            // let start = Instant::now();
            // wallet::Wallet::recover_and_save_share(escrow, &network, &client_shim);
            //
            // println!(" Backup recovered 💾(Took: {})", TimeFormat(start.elapsed()));

        } else if matches.is_present("send") {
            println!("Send not currently implemented.")

            // if let Some(matches) = matches.subcommand_matches("send") {
            //     let to: &str = matches.value_of("to").unwrap();
            //     let amount_btc: &str = matches.value_of("amount").unwrap();
            //     let txid = wallet.send(
            //         to.to_string(),
            //         amount_btc.to_string().parse::<f32>().unwrap(),
            //         &client_shim,
            //     );
            //     wallet.save();
            //     println!(
            //         "Network: [{}], Sent {} BTC to address {}. Transaction ID: {}",
            //         network, amount_btc, to, txid
            //     );
            // }
        }

    // Api
    } else if let Some(matches) = matches.subcommand_matches("state-entity") {
        if matches.is_present("get-statechain") {
            if let Some(matches) = matches.subcommand_matches("get-statechain") {
                let id: &str = matches.value_of("id").unwrap();
                let state_chain_info = state_entity::api::get_statechain(
                    &client_shim,
                    &id.to_string()
                ).unwrap();
                println!(
<<<<<<< HEAD
                    "\nState Chain with Id {} info: \n\n{}",
                    id, state_chain_info
=======
                    "\nState Chain with Id {} info: \n",
                    id
>>>>>>> 8b232dfe
                );

                println!("utxo:\n\ttxid: {},\n\tvout: {}\namount: {}",
                    state_chain_info.utxo.txid, state_chain_info.utxo.vout, state_chain_info.amount);
                println!("State Chain: ");
                for state in state_chain_info.chain.clone() {
                    println!("\t{:?}",state);
                }
                println!();
            }
        } else if matches.is_present("fee-info") {
                let fee_info = state_entity::api::get_statechain_fee_info(
                    &client_shim
                ).unwrap();
                println!(
<<<<<<< HEAD
                    "State Entity fee info: \n\n{}",
=======
                    "\nState Entity fee info: \n\n{}\n",
>>>>>>> 8b232dfe
                    fee_info
                );
        }
    }
}<|MERGE_RESOLUTION|>--- conflicted
+++ resolved
@@ -70,18 +70,11 @@
                 }
                 println!();
             }
-<<<<<<< HEAD
             let (ids, bals) = wallet.get_state_chain_balances();
             if ids.len() > 0 {
                 println!("\n\nState Entity balance: \n\nShared Key ID:\t\t\t\t\tConfirmed:\tUnconfirmed:");
                 for (i,bal) in bals.into_iter().enumerate() {
                     println!("{}\t\t{}\t\t{}", ids[i], bal.confirmed, bal.unconfirmed);
-=======
-            if state_chain_balances.len() > 0 {
-                println!("State Entity balance: \n\nShared Key ID:\t\t\t\t\tConfirmed:\tUnconfirmed:");
-                for addr in state_chain_balances.into_iter() {
-                    println!("{}\t\t{}\t\t{}", addr.address, addr.confirmed, addr.unconfirmed);
->>>>>>> 8b232dfe
                 }
                 println!();
             }
@@ -235,13 +228,8 @@
                     &id.to_string()
                 ).unwrap();
                 println!(
-<<<<<<< HEAD
-                    "\nState Chain with Id {} info: \n\n{}",
-                    id, state_chain_info
-=======
                     "\nState Chain with Id {} info: \n",
                     id
->>>>>>> 8b232dfe
                 );
 
                 println!("utxo:\n\ttxid: {},\n\tvout: {}\namount: {}",
@@ -257,11 +245,7 @@
                     &client_shim
                 ).unwrap();
                 println!(
-<<<<<<< HEAD
                     "State Entity fee info: \n\n{}",
-=======
-                    "\nState Entity fee info: \n\n{}\n",
->>>>>>> 8b232dfe
                     fee_info
                 );
         }
