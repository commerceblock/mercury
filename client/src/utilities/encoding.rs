//! Bech32
//!
//! Bech32 encoding for statecoin addresses and messages

use bech32::{self, FromBase32, ToBase32};
use shared_lib::structs::{SCEAddress,TransferMsg3,FESer,PrepareSignTxMsg, Protocol};
use shared_lib::state_chain::StateChainSig;
use bitcoin::secp256k1;
use bitcoin::{Address, Network};
use crate::wallet::wallet::to_bitcoin_public_key;
use uuid::Uuid;
use hex;

use super::super::Result;
use crate::error::CError;

/// Encode a statechain address (proof key) in bech32 format
pub fn encode_address(sce_address: SCEAddress) -> Result<String> {

	let proof_key = sce_address.proof_key;
	let encoded = bech32::encode("sc", proof_key.serialize().to_base32()).unwrap();

    Ok(encoded)
}

/// Encode a statechain address (proof key) in bech32 format
pub fn decode_address(bech32_address: String, network: &String) -> Result<SCEAddress> {

	let (prefix, pubkey) = bech32::decode(&bech32_address).unwrap();

	if prefix != "sc" {
	    return Err(CError::Generic(String::from(
	        "Mercury address incorrect prefix",
	    )));
	}

	let keyslice = Vec::<u8>::from_base32(&pubkey).unwrap();
	let proof_key = secp256k1::PublicKey::from_slice(&keyslice).unwrap();

    let tx_backup_addr = Some(Address::p2wpkh(&to_bitcoin_public_key(proof_key), network.parse::<Network>().unwrap())?);

    Ok(SCEAddress { tx_backup_addr, proof_key })
}

// Encode a mercury transaction message in bech32 format
pub fn encode_message(message: TransferMsg3) -> Result<String> {

	let mut sig_bytes = hex::decode(message.statechain_sig.sig.clone()).unwrap();
	let mut tx_bytes = hex::decode(message.tx_backup_psm.clone().tx_hex).unwrap();

	// compact messgae serialisation to byte vector
	let mut ser_bytes = Vec::new();
	//bytes 0..129 encrypted t1
	ser_bytes.append(&mut message.t1.secret_bytes.clone());
	//bytes 129..162 (33 bytes) compressed proof key
	ser_bytes.append(&mut message.rec_se_addr.proof_key.clone().serialize().to_vec());
	//bytes 162..178 (16 bytes) statechain_id
	ser_bytes.append(&mut hex::decode(message.statechain_id.clone().simple().to_string()).unwrap());
	//bytes 178..194 (16 bytes) shared_key_id
	ser_bytes.append(&mut hex::decode(message.tx_backup_psm.shared_key_id.clone().simple().to_string()).unwrap());
	//byte 194 is statechain signature length (variable)
	ser_bytes.push(sig_bytes.len() as u8);
	//byte 195..sig_len is statechain signature
	ser_bytes.append(&mut sig_bytes);
	//byte sig_len is backup tx length (variable)
	ser_bytes.push(tx_bytes.len() as u8);
	//remaining bytes backup tx
	ser_bytes.append(&mut tx_bytes);

	let bech32_encoded = bech32::encode("mm",ser_bytes.to_base32()).unwrap();

	Ok(bech32_encoded)
}

// Decode a mercury transaction message from bech32 format
pub fn decode_message(message: String, network: &String) -> Result<TransferMsg3> {

	let (prefix, decoded_msg) = bech32::decode(&message).unwrap();

	if prefix != "mm" {
	    return Err(CError::Generic(String::from(
	        "Mercury transfer message incorrect prefix",
	    )));
	}

	// compact messgae deserialisation to byte vectors
	let decoded_bytes = Vec::<u8>::from_base32(&decoded_msg).unwrap();
	//bytes 0..129 encrypted t1
	let t1_bytes = &decoded_bytes[0..129];
	//bytes 129..162 (33 bytes) compressed proof key
	let proof_key_bytes = &decoded_bytes[129..162];
	//bytes 162..178 (16 bytes) statechain_id
	let statechain_id_bytes = &decoded_bytes[162..178];
	//bytes 178..194 (16 bytes) shared_key_id
	let shared_key_id_bytes = &decoded_bytes[178..194];
	//byte 194 is statechain signature length (variable)
	let sig_len = (decoded_bytes[194] as usize) + 195;
	//byte 195..sig_len is statechain signature
	let sig_bytes = &decoded_bytes[195..sig_len];
	//byte sig_len is backup tx length (variable)
	let tx_len = (decoded_bytes[sig_len] as usize) + sig_len.clone() + 1;
	//remaining bytes backup tx
	let tx_bytes = &decoded_bytes[(sig_len+1)..tx_len];

	let proof_key = secp256k1::PublicKey::from_slice(&proof_key_bytes.clone()).unwrap();
    let tx_backup_addr = Some(Address::p2wpkh(&to_bitcoin_public_key(proof_key), network.parse::<Network>().unwrap())?);

	let mut tx_backup_psm = PrepareSignTxMsg::default();
	tx_backup_psm.tx_hex = hex::encode(tx_bytes);
	tx_backup_psm.shared_key_id = Uuid::from_bytes(&shared_key_id_bytes.clone()).unwrap();
	tx_backup_psm.proof_key = Some(hex::encode(proof_key_bytes.clone()));
	tx_backup_psm.protocol = Protocol::Transfer;

	let mut t1 = FESer::new_random();
	t1.secret_bytes = t1_bytes.clone().to_vec();

	// recreate transfer message 3
	let transfer_msg3 = TransferMsg3 {
<<<<<<< HEAD
	    shared_key_id: decoded_struct.tx_backup_psm.shared_key_ids[0],
	    t1: decoded_struct.t1.clone(),
=======
	    shared_key_id: Uuid::from_bytes(&shared_key_id_bytes.clone()).unwrap(),
	    t1: t1,
>>>>>>> cd6c84c0
	    statechain_sig: StateChainSig {
		    purpose: "TRANSFER".to_string(),
		    data: hex::encode(proof_key_bytes.clone()),
		    sig: hex::encode(sig_bytes),
	    },
	    statechain_id: Uuid::from_bytes(&statechain_id_bytes.clone()).unwrap(),
	    tx_backup_psm: tx_backup_psm,
	    rec_se_addr: SCEAddress {
	    	tx_backup_addr,
	    	proof_key: proof_key,
	    },
	};

	Ok(transfer_msg3)
}


#[cfg(test)]
mod tests {

    use super::*;
	static SCEADDR: &str = "{ \"tx_backup_addr\": \"bcrt1q28jhk2vkyksvxa2lrqzsc6z2dt0ac4xpvlhtj5\", \"proof_key\": \"0284cbb3019459e603b5242d8602ba2d14b8d9fb238782048287be32eb00dafa66\" }";
	static TRANSFER_MSG_3: &str = "{ \"shared_key_id\": \"bec09086-ff5a-4654-984e-4b0722c0dbef\", \"t1\": { \"secret_bytes\": [4, 205, 61, 74, 107, 173, 231, 32, 22, 93, 82, 80, 211, 251, 184, 165, 79, 197, 216, 194, 220, 25, 70, 222, 238, 52, 240, 157, 53, 165, 104, 149, 153, 132, 142, 229, 190, 165, 226, 25, 119, 137, 87, 104, 178, 156, 169, 102, 129, 252, 176, 240, 83, 148, 121, 98, 210, 191, 23, 22, 115, 156, 71, 113, 175, 173, 176, 159, 160, 69, 197, 40, 61, 239, 140, 47, 222, 195, 29, 68, 112, 228, 38, 84, 43, 255, 108, 159, 153, 4, 60, 94, 250, 35, 184, 16, 152, 111, 178, 78, 89, 209, 85, 237, 93, 81, 203, 199, 157, 104, 62, 9, 178, 146, 8, 106, 34, 224, 35, 228, 161, 99, 162, 119, 56, 223, 172, 243, 57] }, \"statechain_sig\": { \"purpose\": \"TRANSFER\", \"data\": \"032bba3673baecf8bb9ab9a7d8a56406595325d6ac18cb42ccb9f79c3d775018a4\", \"sig\": \"304402203647888e56952bb15ae9d566a36a6a13cbd19850a3e01c93e81ab03665845a1b02205811701164799f97cf875d5eeac776cab4033196a899168d8332b87bf3793f6f\" }, \"statechain_id\": \"9fd31ccb-e6c1-498c-80be-e8d9deec7c79\", \"tx_backup_psm\": { \"shared_key_id\": \"bec09086-ff5a-4654-984e-4b0722c0dbef\", \"protocol\": \"Transfer\", \"tx_hex\": \"020000000001014e3e3b35c39ac305aaa3dc364c7378fceaf3cd124101e4f234672a51e74c17d10000000000ffffffff011fae01000000000016001451e57b299625a0c3755f18050c684a6adfdc54c102483045022100de6849daa364f55bdbff15a24250dad308110fbf5c32e02259349ca23c41e1e702201efcee6590fac368585172a9ac31281055e3590e9478ba954500e49cd51be012012102992a0ce40f87d9bf333dbbf60b726b5023fc10c2838179b66c577cb843bf2355a5080000\", \"input_addrs\": [\"0347da6a8ec18b6f2d884b295ab7be01163dd28b555b145e2f260975b061e3c689\"], \"input_amounts\": [111111], \"proof_key\": \"032bba3673baecf8bb9ab9a7d8a56406595325d6ac18cb42ccb9f79c3d775018a4\" }, \"rec_se_addr\": { \"tx_backup_addr\": \"bcrt1q28jhk2vkyksvxa2lrqzsc6z2dt0ac4xpvlhtj5\", \"proof_key\": \"0284cbb3019459e603b5242d8602ba2d14b8d9fb238782048287be32eb00dafa66\" } }";

    #[test]
    fn test_sc_address_encoding() {

		let bech32_sc_addr: String = "sc1q2zvhvcpj3v7vqa4yskcvq46952t3k0mywrcypyzs7lr96cqmtaxvl434fe".to_string();

    	let sce_address = serde_json::from_str::<SCEAddress>(&SCEADDR.to_string()).unwrap();
    	let bech32_encoded = encode_address(sce_address.clone());

    	assert_eq!(bech32_encoded.unwrap().to_string(), bech32_sc_addr);

    	let dec_sce_address = decode_address(bech32_sc_addr,&"regtest".to_string());

    	assert_eq!(sce_address,dec_sce_address.unwrap());
	}

    #[test]
    fn test_message_encoding() {
		let mmessage: String = "mm1qnxn6jnt4hnjq9ja2fgd87ac548utkxzmsv5dhhwxncf6dd9dz2enpywukl2tcsew7y4w69jnj5kdq0ukrc989revtft79ckwwwywud04kcflgz9c55rmmuv9l0vx82ywrjzv4ptlakflxgy83005gaczzvxlvjwt8g4tm2a289u08tg8cym9ysgdg3wqgly5936yaecm7k0xwgzsn9mxqv5t8nq8dfy9krq9w3dzjudn7ers7pqfq58hcewkqx6lfnfl5cue0nvzjvvszlw3kw7a378n0kqjzr07kjx2jvyujc8ytqdhm6xxpzqygpkg7ygu4549wc446w4v63k56sne0ges59ruqwf86q6kqmxtpz6rvpzqkq3wqgkg7vljl8cwh27atrhdj45qvced2yez6xcxv4c00ehj0m0cqpqqqqqqqqszn378v6u8xkrqk428hpkf3eh3l8270x3ysgpunergee228n5c973qqqqqqqqllllllcpr7hqzqqqqqqqq9sqz3g727efjcj6psm4tuvq2rrgff4dlhz5cypysvz9qgssphngf8d2xe84t0dl79dzgfgd45cgzy8m7hpjuq39jdyu5g7yrc08qgspal8wvkg04smgtpgh92dvxy5pq40rty8fg796j4zspeyu65d7qyspyypfj2svus8c0kdlxv7mhastwf44qgluzrpg8qtekek9wl9cgwljx4d9pqqqq8dlnyg".to_string();
        let transfer_msg_3 =
            serde_json::from_str::<TransferMsg3>(&TRANSFER_MSG_3.to_string()).unwrap();

        let b32enc = encode_message(transfer_msg_3).unwrap();

        println!("{:?}", b32enc);

        assert_eq!(b32enc.to_string(),mmessage);
    }
}<|MERGE_RESOLUTION|>--- conflicted
+++ resolved
@@ -57,7 +57,7 @@
 	//bytes 162..178 (16 bytes) statechain_id
 	ser_bytes.append(&mut hex::decode(message.statechain_id.clone().simple().to_string()).unwrap());
 	//bytes 178..194 (16 bytes) shared_key_id
-	ser_bytes.append(&mut hex::decode(message.tx_backup_psm.shared_key_id.clone().simple().to_string()).unwrap());
+	ser_bytes.append(&mut hex::decode(message.shared_key_id.clone().simple().to_string()).unwrap());
 	//byte 194 is statechain signature length (variable)
 	ser_bytes.push(sig_bytes.len() as u8);
 	//byte 195..sig_len is statechain signature
@@ -116,13 +116,8 @@
 
 	// recreate transfer message 3
 	let transfer_msg3 = TransferMsg3 {
-<<<<<<< HEAD
-	    shared_key_id: decoded_struct.tx_backup_psm.shared_key_ids[0],
-	    t1: decoded_struct.t1.clone(),
-=======
 	    shared_key_id: Uuid::from_bytes(&shared_key_id_bytes.clone()).unwrap(),
 	    t1: t1,
->>>>>>> cd6c84c0
 	    statechain_sig: StateChainSig {
 		    purpose: "TRANSFER".to_string(),
 		    data: hex::encode(proof_key_bytes.clone()),
