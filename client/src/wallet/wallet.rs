--- conflicted
+++ resolved
@@ -644,14 +644,11 @@
     extern crate shared_lib;
 
     fn gen_wallet() -> Wallet {
-<<<<<<< HEAD
-=======
         gen_wallet_with_seed(&[0xcd; 32])
     }
 
     fn gen_wallet_with_seed(seed: &[u8]) -> Wallet {
         // let electrum = ElectrumxClient::new("dummy").unwrap();
->>>>>>> aa99c225
         let mut wallet = Wallet::new(
             &seed,
             &"regtest".to_string(),
@@ -829,7 +826,7 @@
 
     #[test]
     fn test_decrypt() {
-        use ecies::Encryptable;
+        use shared_lib::ecies::Encryptable;
 
         #[derive(Deserialize, Serialize, Debug, PartialEq, Clone)]
         struct TestStruct {
