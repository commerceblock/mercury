//! Deposit
//!
//! Deposit coins into state entity

// deposit():
// 0. Initiate session - generate ID and perform authorisation
// 1. Generate shared wallet
// 2. Co-op sign back-up tx
// 3. Broadcast funding tx and wait for SE verification
// 4. Verify funding txid and proof key in SM

use super::super::Result;
extern crate shared_lib;
use shared_lib::structs::{DepositMsg1, DepositMsg2, PrepareSignTxMsg, Protocol};
use shared_lib::util::{tx_backup_build, tx_funding_build, FEE};

use super::api::{get_smt_proof, get_smt_root, get_statechain_fee_info};
use crate::error::{CError, WalletErrorType};
use crate::state_entity::util::{cosign_tx_input, verify_statechain_smt};
use crate::utilities::requests;
use crate::wallet::wallet::{to_bitcoin_public_key, Wallet};

use bitcoin::{consensus, PublicKey, Transaction};
use curv::elliptic::curves::traits::ECPoint;
use uuid::Uuid;

/// Message to server initiating state entity protocol.
/// Shared wallet ID returned
pub fn session_init(wallet: &mut Wallet, proof_key: &String) -> Result<Uuid> {
    requests::postb(
        &wallet.client_shim,
        &format!("deposit/init"),
        &DepositMsg1 {
            auth: "auth".to_string(),
            proof_key: proof_key.to_owned(),
        },
    )
}

/// Deposit coins into state entity. Returns shared_key_id, state_chain_id, funding txid,
/// signed backup tx, back up transacion data and proof_key
pub fn deposit(
    wallet: &mut Wallet,
    amount: &u64,
) -> Result<(Uuid, Uuid, String, Transaction, PrepareSignTxMsg, PublicKey)> {
    // Get state entity fee info
    let se_fee_info = get_statechain_fee_info(&wallet.client_shim)?;

    // Ensure funds cover fees before initiating protocol
    if FEE + se_fee_info.deposit >= *amount {
        return Err(CError::WalletError(WalletErrorType::NotEnoughFunds));
    }

    // Greedy coin selection.
    let (inputs, addrs, amounts) =
        wallet.coin_selection_greedy(&(amount + se_fee_info.deposit + FEE))?;

    // Generate proof key
    let proof_key = wallet.se_proof_keys.get_new_key()?;

    // Init. session - Receive shared wallet ID
    let shared_key_id: Uuid = session_init(wallet, &proof_key.to_string())?;

    // 2P-ECDSA with state entity to create a Shared key
    let shared_key = wallet.gen_shared_key(&shared_key_id, amount)?;

    // Create funding tx
    let pk = shared_key.share.public.q.get_element(); // co-owned key address to send funds to (P_addr)
    let p_addr = bitcoin::Address::p2wpkh(&to_bitcoin_public_key(pk), wallet.get_bitcoin_network())?;
    let change_addr = wallet.keys.get_new_address()?.to_string();
    let change_amount = amounts.iter().sum::<u64>() - amount - se_fee_info.deposit - FEE;
    let tx_0 = tx_funding_build(
        &inputs,
        &p_addr.to_string(),
        amount,
        &se_fee_info.deposit,
        &se_fee_info.address,
        &change_addr,
        &change_amount,
    )?;

    let tx_funding_signed = wallet.sign_tx(
        &tx_0,
        &(0..inputs.len()).collect(), // inputs to sign are all inputs is this case
        &addrs,
        &amounts,
    );

    //get initial locktime
    let chaintip = wallet
        .electrumx_client
        .get_tip_header()?;
    debug!("Deposit: Got current best block height: {}", chaintip.height.to_string());
    let init_locktime: u32 = (chaintip.height as u32) + (se_fee_info.initlock as u32);
    debug!("Deposit: Set initial locktime: {}", init_locktime.to_string());

    // Make unsigned backup tx
    let backup_receive_addr = wallet.se_backup_keys.get_new_address()?;
    let tx_backup_unsigned =
        tx_backup_build(&tx_funding_signed.txid(), &backup_receive_addr, &amount, &init_locktime)?;

    // Co-sign tx backup tx
    let tx_backup_psm = PrepareSignTxMsg {
        shared_key_id: shared_key_id.to_owned(),
        protocol: Protocol::Deposit,
        tx: tx_backup_unsigned.to_owned(),
        input_addrs: vec![pk],
        input_amounts: vec![*amount],
        proof_key: Some(proof_key.to_string()),
    };

    let witness = cosign_tx_input(wallet, &tx_backup_psm)?;
<<<<<<< HEAD
    
=======

>>>>>>> 71dbe411
    // Add witness to back up tx
    let mut tx_backup_signed = tx_backup_unsigned.clone();
    tx_backup_signed.input[0].witness = witness;

    // TODO: check signature is valid?

    // Broadcast funding transcation
    let funding_txid = wallet
        .electrumx_client
        .broadcast_transaction(hex::encode(consensus::serialize(&tx_funding_signed)))?;
    debug!("Deposit: Funding tx broadcast. txid: {}", funding_txid);

    // Wait for server confirmation of funding tx and receive new StateChain's id
    let state_chain_id: Uuid = requests::postb(
        &wallet.client_shim,
        &format!("deposit/confirm"),
        &DepositMsg2 {
            shared_key_id: shared_key_id.to_owned(),
        },
    )?;

    // Verify proof key inclusion in SE sparse merkle tree
    let root = get_smt_root(&wallet.client_shim)?.unwrap();
    let proof = get_smt_proof(&wallet.client_shim, &root, &funding_txid)?;
    assert!(verify_statechain_smt(
        &Some(root.hash()),
        &proof_key.to_string(),
        &proof
    ));

    // Add proof and state chain id to Shared key
    {
        let shared_key = wallet.get_shared_key_mut(&shared_key_id)?;
        shared_key.state_chain_id = Some(state_chain_id);
        shared_key.tx_backup_psm = Some(tx_backup_psm.to_owned());
        shared_key.add_proof_data(&proof_key.to_string(), &root, &proof, &funding_txid);
    }

    Ok((
        shared_key_id,
        state_chain_id,
        funding_txid,
        tx_backup_signed,
        tx_backup_psm,
        proof_key,
    ))
}<|MERGE_RESOLUTION|>--- conflicted
+++ resolved
@@ -110,11 +110,7 @@
     };
 
     let witness = cosign_tx_input(wallet, &tx_backup_psm)?;
-<<<<<<< HEAD
-    
-=======
 
->>>>>>> 71dbe411
     // Add witness to back up tx
     let mut tx_backup_signed = tx_backup_unsigned.clone();
     tx_backup_signed.input[0].witness = witness;
