
[package]
name = "shared"
version = "0.2.0"
authors = [
	"Lawrence Deacon <lawrence.deacon@gmail.com>",
  "Tomos Wootton <tomoswootton@protonmail.com"
]
edition = "2018"

[lib]
name = "shared_lib"
path = "src/lib.rs"

[dependencies]
hex = "0.3.2"
libsecp256k1 = "0.3.5"
bitcoin = { version = "0.20", features = [ "use-serde" ] }
bitcoin_hashes = "0.7"
rocket = { version = "0.4.5", default-features = false }
rocket_contrib = { version = "0.4.5", default-features = false,features = ["json"] }
rocksdb = "0.13.0"
uuid = { version = "0.5", features = ["v4", "serde"] }
serde = "1.0"
serde_json = "1.0"
serde_derive = "1.0"
rand = "0.6.5"
monotree = "0.1.3"
electrumx_client = { git = "https://github.com/commerceblock/rust-electrumx-client" }
<<<<<<< HEAD
chrono = "0.4"
=======
reqwest = "0.9.5"
itertools = "0.9.0"
base64 = "0.12.2"
merkletree = "0.20.0"
arrayvec = "0.5.1"
chrono="0.4.0"
log = "0.4"
>>>>>>> 2b3f007a

[dependencies.curv]
git = "https://github.com/KZen-networks/curv"
tag = "v0.2.2"
features =  ["ec_secp256k1"]

[dependencies.kms]
git = "https://github.com/KZen-networks/kms-secp256k1"
tag = "v0.2.0"<|MERGE_RESOLUTION|>--- conflicted
+++ resolved
@@ -27,9 +27,6 @@
 rand = "0.6.5"
 monotree = "0.1.3"
 electrumx_client = { git = "https://github.com/commerceblock/rust-electrumx-client" }
-<<<<<<< HEAD
-chrono = "0.4"
-=======
 reqwest = "0.9.5"
 itertools = "0.9.0"
 base64 = "0.12.2"
@@ -37,7 +34,6 @@
 arrayvec = "0.5.1"
 chrono="0.4.0"
 log = "0.4"
->>>>>>> 2b3f007a
 
 [dependencies.curv]
 git = "https://github.com/KZen-networks/curv"
