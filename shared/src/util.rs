--- conflicted
+++ resolved
@@ -324,12 +324,8 @@
     use super::keygen::*;
     use super::*;
     use serde_json;
-<<<<<<< HEAD
     use uuid::Uuid;
-    use crate::structs::Protocol;
-=======
-    use crate::state_chain::State;
->>>>>>> a9787d30
+    use crate::{structs::Protocol, state_chain::State};
 
     #[test]
     fn transaction() {
@@ -391,7 +387,164 @@
         assert!(sig.verify_btc(&pub_key, &message).is_ok());
     }
 
-<<<<<<< HEAD
+    #[test]
+    fn test_tx_withdraw_build() {
+        let sc_infos = &vec![
+            StateChainDataAPI {
+                utxo: OutPoint {
+                    txid: bitcoin::Txid::from_str("2834e7d92dbc48d7b1d99b47bd661ba3ef1d4bc9afc77976ee723c48aa879a03").unwrap(),
+                    vout: 0,
+                },
+                amount: 10000,
+                chain: vec![
+                    State {
+                        data: "026ff25fd651cd921fc490a6691f0dd1dcbf725510f1fbd80d7bf7abdfef7fea0e".to_string(),
+                        next_state: None,
+                    },
+                ],
+                locktime: 22345,
+                confirmed: false,
+            },
+            StateChainDataAPI {
+                utxo: OutPoint {
+                    txid: bitcoin::Txid::from_str("9d119463ae82c44f7da202b6ad4b51450036257d1d220827f88e6ab92d248af4").unwrap(),
+                    vout: 0,
+                },
+                amount: 10000,
+                chain: vec![
+                    State {
+                        data: "022d7ea3d286541ed593e0158e315d73908646abcfa46aa56c12229a2910cce48c".to_string(),
+                        next_state: None,
+                    },
+                ],
+                locktime: 22345,
+                confirmed: false,
+            },
+            StateChainDataAPI {
+                utxo: OutPoint {
+                    txid: bitcoin::Txid::from_str("fb5d9f5dace79eef8f048877b4fe0cbe6d399b28ba1869de22140617b1adc1aa").unwrap(),
+                    vout: 0,
+                },
+                amount: 10000,
+                chain: vec![
+                    State {
+                        data: "039afb8b85ba5c1b6664df7e68d4d79ea194e7022c76f0f9f3dadc3f94d8c79211".to_string(),
+                        next_state: None,
+                    },
+                ],
+                locktime: 22345,
+                confirmed: false,
+            },
+        ];
+        
+        let rec_se_address = &bitcoin::Address::from_str(
+            "bcrt1qc5ywjdp3xhxsfym5eaxqlr95ut62j8ym8mnf9n").unwrap();
+        
+        let se_fee_info = &StateEntityFeeInfoAPI {
+            address: "bcrt1qjjwk2rk7nuxt6c79tsxthf5rpnky0sdhjr493x".to_string(),
+            deposit: 40,
+            withdraw: 40,
+            interval: 100,
+            initlock: 10000,
+            wallet_version: "0.6.0".to_string(),
+            wallet_message: "".to_string(),
+        };
+
+        let tx_fee = &141;
+
+        let tx_withdraw_unsigned = tx_withdraw_build(
+            sc_infos,
+            rec_se_address,
+            se_fee_info,
+            tx_fee
+        ).unwrap();
+        // No withdrawal fee - two outputs
+        assert_eq!(tx_withdraw_unsigned.output.len(), 2);
+        assert_eq!(
+            transaction_serialise(&tx_withdraw_unsigned), 
+            "0200000003039a87aa483c72ee7679c7afc94b1defa31b66bd479bd9b1d748bc2dd9e734280000000000fffffffff48a242db96a8ef82708221d7d25360045514badb602a27d4fc482ae6394119d0000000000ffffffffaac1adb117061422de6918ba289b396dbe0cfeb47788048fef9ee7ac5d9f5dfb0000000000ffffffff025374000000000000160014c508e9343135cd049374cf4c0f8cb4e2f4a91c9b7800000000000000160014949d650ede9f0cbd63c55c0cbba6830cec47c1b700000000"
+        );
+    }
+
+    #[test]
+    fn test_tx_withdraw_build_zero_withdraw_fee() {
+        let sc_infos = &vec![
+            StateChainDataAPI {
+                utxo: OutPoint {
+                    txid: bitcoin::Txid::from_str("2834e7d92dbc48d7b1d99b47bd661ba3ef1d4bc9afc77976ee723c48aa879a03").unwrap(),
+                    vout: 0,
+                },
+                amount: 10000,
+                chain: vec![
+                    State {
+                        data: "026ff25fd651cd921fc490a6691f0dd1dcbf725510f1fbd80d7bf7abdfef7fea0e".to_string(),
+                        next_state: None,
+                    },
+                ],
+                locktime: 22345,
+                confirmed: false,
+            },
+            StateChainDataAPI {
+                utxo: OutPoint {
+                    txid: bitcoin::Txid::from_str("9d119463ae82c44f7da202b6ad4b51450036257d1d220827f88e6ab92d248af4").unwrap(),
+                    vout: 0,
+                },
+                amount: 10000,
+                chain: vec![
+                    State {
+                        data: "022d7ea3d286541ed593e0158e315d73908646abcfa46aa56c12229a2910cce48c".to_string(),
+                        next_state: None,
+                    },
+                ],
+                locktime: 22345,
+                confirmed: false,
+            },
+            StateChainDataAPI {
+                utxo: OutPoint {
+                    txid: bitcoin::Txid::from_str("fb5d9f5dace79eef8f048877b4fe0cbe6d399b28ba1869de22140617b1adc1aa").unwrap(),
+                    vout: 0,
+                },
+                amount: 10000,
+                chain: vec![
+                    State {
+                        data: "039afb8b85ba5c1b6664df7e68d4d79ea194e7022c76f0f9f3dadc3f94d8c79211".to_string(),
+                        next_state: None,
+                    },
+                ],
+                locktime: 22345,
+                confirmed: false,
+            },
+        ];
+        
+        let rec_se_address = &bitcoin::Address::from_str(
+            "bcrt1qc5ywjdp3xhxsfym5eaxqlr95ut62j8ym8mnf9n").unwrap();
+        
+        let se_fee_info = &StateEntityFeeInfoAPI {
+            address: "bcrt1qjjwk2rk7nuxt6c79tsxthf5rpnky0sdhjr493x".to_string(),
+            deposit: 40,
+            withdraw: 0,
+            interval: 100,
+            initlock: 10000,
+            wallet_version: "0.6.0".to_string(),
+            wallet_message: "".to_string(),
+        };
+
+        let tx_fee = &0;
+
+        let tx_withdraw_unsigned = tx_withdraw_build(
+            sc_infos,
+            rec_se_address,
+            se_fee_info,
+            tx_fee
+        ).unwrap();
+        // No withdrawal fee - one output only
+        assert_eq!(tx_withdraw_unsigned.output.len(), 1);
+        assert_eq!(
+            transaction_serialise(&tx_withdraw_unsigned), 
+            "0200000003039a87aa483c72ee7679c7afc94b1defa31b66bd479bd9b1d748bc2dd9e734280000000000fffffffff48a242db96a8ef82708221d7d25360045514badb602a27d4fc482ae6394119d0000000000ffffffffaac1adb117061422de6918ba289b396dbe0cfeb47788048fef9ee7ac5d9f5dfb0000000000ffffffff015875000000000000160014c508e9343135cd049374cf4c0f8cb4e2f4a91c9b00000000"
+        );
+    }
+
     const TX_WITHDRAW_UNSIGNED: &str = "020000000100000000000000000000000000000000000000000000000000000000000000000000000000ffffffff02accc0e0000000000160014e8df018c7e326cc253faac7e46cdc51e68542c423075000000000000160014e8df018c7e326cc253faac7e46cdc51e68542c4200000000";
     const TX_WITHDRAW_UNSIGNED_ZERO_WITHDRAW_FEE: &str = "020000000100000000000000000000000000000000000000000000000000000000000000000000000000ffffffff0110cd0e0000000000160014e8df018c7e326cc253faac7e46cdc51e68542c4200000000";
     const TX_WITHDRAW_UNSIGNED_ZERO_WITHDRAW_FEE_TOO_MANY_OUTPUTS: &str = "020000000100000000000000000000000000000000000000000000000000000000000000000000000000ffffffff0210cd0e0000000000160014e8df018c7e326cc253faac7e46cdc51e68542c423075000000000000160014e8df018c7e326cc253faac7e46cdc51e68542c4200000000";
@@ -480,82 +633,4 @@
         }
     }
 
-=======
-    #[test]
-    fn test_tx_withdraw_build() {
-        let sc_infos = &vec![
-            StateChainDataAPI {
-                utxo: OutPoint {
-                    txid: bitcoin::Txid::from_str("2834e7d92dbc48d7b1d99b47bd661ba3ef1d4bc9afc77976ee723c48aa879a03").unwrap(),
-                    vout: 0,
-                },
-                amount: 10000,
-                chain: vec![
-                    State {
-                        data: "026ff25fd651cd921fc490a6691f0dd1dcbf725510f1fbd80d7bf7abdfef7fea0e".to_string(),
-                        next_state: None,
-                    },
-                ],
-                locktime: 22345,
-                confirmed: false,
-            },
-            StateChainDataAPI {
-                utxo: OutPoint {
-                    txid: bitcoin::Txid::from_str("9d119463ae82c44f7da202b6ad4b51450036257d1d220827f88e6ab92d248af4").unwrap(),
-                    vout: 0,
-                },
-                amount: 10000,
-                chain: vec![
-                    State {
-                        data: "022d7ea3d286541ed593e0158e315d73908646abcfa46aa56c12229a2910cce48c".to_string(),
-                        next_state: None,
-                    },
-                ],
-                locktime: 22345,
-                confirmed: false,
-            },
-            StateChainDataAPI {
-                utxo: OutPoint {
-                    txid: bitcoin::Txid::from_str("fb5d9f5dace79eef8f048877b4fe0cbe6d399b28ba1869de22140617b1adc1aa").unwrap(),
-                    vout: 0,
-                },
-                amount: 10000,
-                chain: vec![
-                    State {
-                        data: "039afb8b85ba5c1b6664df7e68d4d79ea194e7022c76f0f9f3dadc3f94d8c79211".to_string(),
-                        next_state: None,
-                    },
-                ],
-                locktime: 22345,
-                confirmed: false,
-            },
-        ];
-        
-        let rec_se_address = &bitcoin::Address::from_str(
-            "bcrt1qc5ywjdp3xhxsfym5eaxqlr95ut62j8ym8mnf9n").unwrap();
-        
-        let se_fee_info = &StateEntityFeeInfoAPI {
-            address: "bcrt1qjjwk2rk7nuxt6c79tsxthf5rpnky0sdhjr493x".to_string(),
-            deposit: 40,
-            withdraw: 40,
-            interval: 100,
-            initlock: 10000,
-            wallet_version: "0.6.0".to_string(),
-            wallet_message: "".to_string(),
-        };
-
-        let tx_fee = &141;
-
-        let tx_withdraw_unsigned = tx_withdraw_build(
-            sc_infos,
-            rec_se_address,
-            se_fee_info,
-            tx_fee
-        ).unwrap();
-        assert_eq!(
-            transaction_serialise(&tx_withdraw_unsigned), 
-            "0200000003039a87aa483c72ee7679c7afc94b1defa31b66bd479bd9b1d748bc2dd9e734280000000000fffffffff48a242db96a8ef82708221d7d25360045514badb602a27d4fc482ae6394119d0000000000ffffffffaac1adb117061422de6918ba289b396dbe0cfeb47788048fef9ee7ac5d9f5dfb0000000000ffffffff025374000000000000160014c508e9343135cd049374cf4c0f8cb4e2f4a91c9b7800000000000000160014949d650ede9f0cbd63c55c0cbba6830cec47c1b700000000"
-        );
-    }
->>>>>>> a9787d30
 }