//! Structs
//!
//! Struct definitions used in State entity protocols

use crate::state_chain::{State, StateChainSig};
use crate::Root;
use bitcoin::{OutPoint, Transaction, TxIn, TxOut};
use curv::{cryptographic_primitives::proofs::sigma_dlog::DLogProof, BigInt, FE, GE, PK};
use kms::ecdsa::two_party::party2;
use multi_party_ecdsa::protocols::two_party_ecdsa::lindell_2017::party_two;

use bitcoin::{secp256k1::PublicKey, Address};
use std::{collections::HashSet, fmt};
use uuid::Uuid;
use rocket_okapi::JsonSchema;
use schemars;

use crate::ecies;
use crate::{util::transaction_serialise, ecies::{Encryptable, SelfEncryptable, WalletDecryptable}};

/// State Entity protocols
#[derive(Serialize, Deserialize, JsonSchema, Debug, Clone, Copy, PartialEq)]
pub enum Protocol {
    Deposit,
    Transfer,
    Withdraw,
}

// API structs

// schema struct for Uuid
#[derive(JsonSchema)]
#[schemars(remote = "Uuid")]
pub struct UuidDef(String);

//Encryptable version of FE
//Secret key is stored as raw bytes
#[derive(Serialize, Deserialize, JsonSchema, Debug, Clone, PartialEq, Default)]
pub struct FESer {
    secret_bytes: Vec<u8>,
}

impl FESer {
    pub fn get_fe(&self) -> ecies::Result<FE> {
        let secret = SK::from_slice(&self.secret_bytes)?;
        let mut fe = FE::zero();
        fe.set_element(secret);
        let fe = fe;
        Ok(fe)
    }

    pub fn from_fe(fe_in: &FE) -> Self {
        let sbs = fe_in.get_element().to_string();
        let secret_bytes = hex::decode(&sbs).expect("hex decode error");
        FESer { secret_bytes }
    }

    pub fn new_random() -> Self {
        let fe = FE::new_random();
        Self::from_fe(&fe)
    }
}

/// /info/info return struct
#[derive(Serialize, Deserialize, JsonSchema, Debug)]
pub struct StateEntityFeeInfoAPI {
    pub address: String, // Receive address for fee payments
    pub deposit: u64,    // basis points
    pub withdraw: u64,   // basis points
    pub interval: u32,   // locktime decrement interval in blocks
    pub initlock: u32,   // inital backup locktime
}

impl fmt::Display for StateEntityFeeInfoAPI {
    fn fmt(&self, f: &mut fmt::Formatter<'_>) -> fmt::Result {
        write!(
            f,
            "Fee address: {},\nDeposit fee rate: {}\nWithdrawal fee rate: {}\nLock interval: {}\nInitial lock: {}",
            self.address, self.deposit, self.withdraw, self.interval, self.initlock
        )
    }
}

// schema dummy struct for outpoint
#[derive(JsonSchema)]
#[schemars(remote = "OutPoint")]
pub struct OutPointDef {
    pub txid: String,
    pub vout: u32,
}

/// /info/statechain return struct
#[derive(Serialize, Deserialize, JsonSchema, Debug, Clone)]
pub struct StateChainDataAPI {
    #[schemars(with = "OutPointDef")]
    pub utxo: OutPoint,
    pub amount: u64,
    pub chain: Vec<State>,
    pub locktime: u32,  // the curent owner nlocktime
}

/// /info/transfer-batch return struct
#[derive(Serialize, Deserialize, JsonSchema, Debug)]
pub struct TransferBatchDataAPI {
    #[schemars(with = "UuidDef")]
    pub state_chains: HashSet<Uuid>,
    pub finalized: bool,
}

/// /info/statechain post struct
#[derive(Serialize, Deserialize, JsonSchema, Debug)]
pub struct SmtProofMsgAPI {
    pub root: Root,
    pub funding_txid: String,
}

#[derive(JsonSchema)]
#[schemars(remote = "PK")]
pub struct PKDef(Vec<u8>);

// PrepareSignTx structs

/// Struct contains data necessary to caluculate backup tx's input sighash('s). This is required
/// by Server before co-signing is performed for validation of tx.
#[derive(Serialize, Deserialize, JsonSchema, Debug, Clone, PartialEq)]
pub struct PrepareSignTxMsg {
    #[schemars(with = "UuidDef")]
    pub shared_key_id: Uuid,
    pub protocol: Protocol,
    pub tx_hex: String,
    #[schemars(with = "PKDef")]
    pub input_addrs: Vec<PK>, // pub keys being spent from
    pub input_amounts: Vec<u64>,
    pub proof_key: Option<String>,
}

impl Default for PrepareSignTxMsg {
    fn default() -> Self {
        let default_tx = Transaction {
            version: i32::default(),
            lock_time: u32::default(),
            input: Vec::<TxIn>::default(),
            output: Vec::<TxOut>::default(),
        };

        Self {
            shared_key_id: Uuid::default(),
            protocol: Protocol::Transfer,
            tx_hex: transaction_serialise(&default_tx),
            input_addrs: Vec::<PK>::default(),
            input_amounts: Vec::<u64>::default(),
            proof_key: None,
        }
    }
}

// schema information structs for openAPI/swagger
#[derive(JsonSchema)]
#[schemars(remote = "DLogProof")]
pub struct DLogProofDef(String);

#[derive(JsonSchema)]
#[schemars(remote = "party_two::EphKeyGenFirstMsg")]
pub struct EphKeyGenFirstMsgDef {
    pub pk_commitment: String,
    pub zk_pok_commitment: String,
}

#[derive(JsonSchema)]
#[schemars(remote = "BigInt")]
pub struct BigIntDef(String);

#[derive(JsonSchema)]
#[schemars(remote = "party2::SignMessage")]
pub struct SignMessageDef(String);

// 2P-ECDSA Co-signing algorithm structs

#[derive(Serialize, Deserialize, JsonSchema, Debug)]
pub struct KeyGenMsg1 {
    #[schemars(with = "UuidDef")]
    pub shared_key_id: Uuid,
    pub protocol: Protocol,
}

#[derive(Serialize, Deserialize, JsonSchema, Debug)]
pub struct KeyGenMsg2 {
    #[schemars(with = "UuidDef")]
    pub shared_key_id: Uuid,
    #[schemars(with = "DLogProofDef")]
    pub dlog_proof: DLogProof,
}

#[derive(Serialize, Deserialize, JsonSchema, Debug)]
pub struct SignMsg1 {
    #[schemars(with = "UuidDef")]
    pub shared_key_id: Uuid,
    #[schemars(with = "EphKeyGenFirstMsgDef")]
    pub eph_key_gen_first_message_party_two: party_two::EphKeyGenFirstMsg,
}

#[derive(Serialize, Deserialize, JsonSchema, Debug)]
pub struct SignMsg2 {
    #[schemars(with = "UuidDef")]
    pub shared_key_id: Uuid,
    pub sign_second_msg_request: SignSecondMsgRequest,
}

#[derive(Serialize, Deserialize, JsonSchema, Debug)]
pub struct SignSecondMsgRequest {
    pub protocol: Protocol,
    #[schemars(with = "BigIntDef")]
    pub message: BigInt,
    #[schemars(with = "SignMessageDef")]
    pub party_two_sign_message: party2::SignMessage,
}

// Deposit algorithm structs

/// Client -> SE
#[derive(Serialize, Deserialize, JsonSchema, Debug)]
pub struct DepositMsg1 {
    pub auth: String,
    pub proof_key: String,
}

/// Client -> SE
#[derive(Serialize, Deserialize, JsonSchema, Debug)]
pub struct DepositMsg2 {
    #[schemars(with = "UuidDef")]
    pub shared_key_id: Uuid,
}

#[derive(JsonSchema)]
#[schemars(remote = "Address")]
pub struct AddressDef(String);
#[derive(JsonSchema)]
#[schemars(remote = "PublicKey")]
pub struct PubKeyDef(Vec<u8>);

// Transfer algorithm structs

/// Address generated for State Entity transfer protocol
#[derive(Serialize, Deserialize, JsonSchema, Debug, Clone, PartialEq, Hash)]
pub struct SCEAddress {
    #[schemars(with = "AddressDef")]
    pub tx_backup_addr: Option<Address>,
    #[schemars(with = "PubKeyDef")]
    pub proof_key: PublicKey,
}
impl Eq for SCEAddress {}

/// Sender -> SE
#[derive(Serialize, Deserialize, JsonSchema, Debug, Clone)]
pub struct TransferMsg1 {
    #[schemars(with = "UuidDef")]
    pub shared_key_id: Uuid,
    pub statechain_sig: StateChainSig,
}

#[derive(JsonSchema)]
#[schemars(remote = "ecies::PublicKey")]
pub struct PublicKeyDef(Vec<u8>);

/// SE -> Sender
#[derive(Serialize, Deserialize, JsonSchema, Debug, Clone, PartialEq)]
pub struct TransferMsg2 {
    pub x1: FESer,
    #[schemars(with = "PublicKeyDef")]
    pub proof_key: ecies::PublicKey,
}
/// Sender -> Receiver
#[derive(Serialize, Deserialize, JsonSchema, Debug, Clone, PartialEq)]
pub struct TransferMsg3 {
    #[schemars(with = "UuidDef")]
    pub shared_key_id: Uuid,
    pub t1: FESer, // t1 = o1x1
    pub statechain_sig: StateChainSig,
    #[schemars(with = "UuidDef")]
    pub statechain_id: Uuid,
    pub tx_backup_psm: PrepareSignTxMsg,
    pub rec_se_addr: SCEAddress, // receivers state entity address (btc address and proof key)
}

#[derive(JsonSchema)]
#[schemars(remote = "FE")]
pub struct FEDef(Vec<u8>);

#[derive(JsonSchema)]
#[schemars(remote = "GE")]
pub struct GEDef(Vec<u8>);

/// Receiver -> State Entity
#[derive(Serialize, Deserialize, JsonSchema, Debug, Clone)]
pub struct TransferMsg4 {
    #[schemars(with = "UuidDef")]
    pub shared_key_id: Uuid,
    #[schemars(with = "UuidDef")]
    pub statechain_id: Uuid,
    #[schemars(with = "FEDef")]
    pub t2: FE, // t2 = t1*o2_inv = o1*x1*o2_inv
    pub statechain_sig: StateChainSig,
    #[schemars(with = "GEDef")]
    pub o2_pub: GE,
    pub tx_backup_hex: String,
    pub batch_data: Option<BatchData>,
}

/// State Entity -> Lockbox
#[derive(Serialize, Deserialize, Debug, Clone)]
pub struct KUSendMsg {
    pub user_id: Uuid,
    pub statechain_id: Uuid,
    pub x1: FE,
    pub t2: FE,
    pub o2_pub: GE,
}

/// Lockbox -> State Entity
#[derive(Serialize, Deserialize, Debug, Clone)]
pub struct KUReceiveMsg {
    pub s2_pub: GE,
}

#[derive(Serialize, Deserialize, Debug, Clone)]
pub struct KUFinalize {
    pub statechain_id: Uuid,
    pub shared_key_id: Uuid,
}

#[derive(Serialize, Deserialize, Debug, Clone)]
pub struct KUAttest {
    pub statechain_id: Uuid,
    pub attestation: String,
}

/// State Entity -> Receiver
#[derive(Serialize, Deserialize, JsonSchema, Debug, Clone)]
pub struct TransferMsg5 {
    #[schemars(with = "UuidDef")]
    pub new_shared_key_id: Uuid,
    #[schemars(with = "GEDef")]
    pub s2_pub: GE,
<<<<<<< HEAD
    #[schemars(with = "FEDef")]
    pub theta: FE,
=======
>>>>>>> 3845dbf7
}

/// Conductor -> StateEntity
#[derive(Serialize, Deserialize, JsonSchema, Debug, Clone)]
pub struct TransferBatchInitMsg {
    #[schemars(with = "UuidDef")]
    pub id: Uuid,
    pub signatures: Vec<StateChainSig>,
}

/// User -> State Entity
#[derive(Serialize, Deserialize, JsonSchema, Debug, Clone)]
pub struct TransferRevealNonce {
    #[schemars(with = "UuidDef")]
    pub batch_id: Uuid,
    pub hash: String,
    #[schemars(with = "UuidDef")]
    pub statechain_id: Uuid,
    pub nonce: [u8; 32],
}

/// Data present if transfer is part of an atomic batch transfer
#[derive(Serialize, Deserialize, JsonSchema, Debug, Clone)]
pub struct BatchData {
    #[schemars(with = "UuidDef")]
    pub id: Uuid,
    pub commitment: String, // Commitment to transfer input UTXO in case of protocol failure
}

// Withdraw algorithm structs
/// Owner -> State Entity
#[derive(Serialize, Deserialize, JsonSchema, Debug, Clone)]
pub struct WithdrawMsg1 {
    #[schemars(with = "UuidDef")]
    pub shared_key_id: Uuid,
    pub statechain_sig: StateChainSig,
}

/// Owner -> State Entity
#[derive(Serialize, Deserialize, JsonSchema, Debug, Clone)]
pub struct WithdrawMsg2 {
    #[schemars(with = "UuidDef")]
    pub shared_key_id: Uuid,
    pub address: String,
}

impl Default for TransferMsg5 {
    fn default() -> TransferMsg5 {
        TransferMsg5 {
            new_shared_key_id: Uuid::new_v4(),
            s2_pub: GE::base_point2(),
        }
    }
}

use curv::elliptic::curves::secp256_k1::SK;
impl SelfEncryptable for SK {
    fn encrypt_with_pubkey(&mut self, pubkey: &ecies::PublicKey) -> ecies::Result<()> {
        let ss = self.to_string();
        let esb = ecies::ecies::encrypt(&pubkey.to_bytes(), ss.as_bytes())?;
        let esk = SK::from_slice(&esb[..])?;
        *self = esk;
        Ok(())
    }

    fn decrypt(&mut self, privkey: &ecies::PrivateKey) -> ecies::Result<()> {
        let ess = self.to_string();
        let sb = ecies::ecies::decrypt(&privkey.to_bytes(), ess.as_bytes())?;
        let sk = SK::from_slice(&sb[..])?;
        *self = sk;
        Ok(())
    }
}

use curv::elliptic::curves::traits::ECScalar;
impl Encryptable for FESer {}
impl SelfEncryptable for FESer {
    fn decrypt(&mut self, privkey: &crate::ecies::PrivateKey) -> ecies::Result<()> {
        let sb_plain = ecies::ecies::decrypt(&privkey.to_bytes(), &self.secret_bytes[..])?;
        self.secret_bytes = sb_plain;
        Ok(())
    }

    fn encrypt_with_pubkey(&mut self, pubkey: &crate::ecies::PublicKey) -> ecies::Result<()> {
        let sb_enc = ecies::ecies::encrypt(&pubkey.to_bytes(), &self.secret_bytes[..])?;
        self.secret_bytes = sb_enc;
        Ok(())
    }
}

impl Encryptable for TransferMsg2 {}
impl SelfEncryptable for TransferMsg2 {
    fn decrypt(&mut self, privkey: &crate::ecies::PrivateKey) -> crate::ecies::Result<()> {
        self.x1.decrypt(privkey)
    }

    fn encrypt_with_pubkey(
        &mut self,
        pubkey: &crate::ecies::PublicKey,
    ) -> crate::ecies::Result<()> {
        self.x1.encrypt_with_pubkey(pubkey)
    }
}
use std::str::FromStr;
impl WalletDecryptable for TransferMsg2 {
    fn get_public_key(&self) -> crate::ecies::Result<Option<crate::ecies::PublicKey>> {
        Ok(Some(self.proof_key))
    }
}

impl SelfEncryptable for &mut TransferMsg2 {
    fn decrypt(&mut self, privkey: &crate::ecies::PrivateKey) -> crate::ecies::Result<()> {
        (**self).decrypt(privkey)
    }
    fn encrypt_with_pubkey(
        &mut self,
        pubkey: &crate::ecies::PublicKey,
    ) -> crate::ecies::Result<()> {
        (**self).encrypt_with_pubkey(pubkey)
    }
}
impl WalletDecryptable for &mut TransferMsg2 {
    fn get_public_key(&self) -> crate::ecies::Result<Option<crate::ecies::PublicKey>> {
        (**self).get_public_key()
    }
}

impl Encryptable for TransferMsg3 {}
impl SelfEncryptable for TransferMsg3 {
    fn decrypt(&mut self, privkey: &crate::ecies::PrivateKey) -> crate::ecies::Result<()> {
        self.t1.decrypt(privkey)
    }

    fn encrypt_with_pubkey(
        &mut self,
        pubkey: &crate::ecies::PublicKey,
    ) -> crate::ecies::Result<()> {
        self.t1.encrypt_with_pubkey(pubkey)
    }
}

impl WalletDecryptable for TransferMsg3 {
    fn get_public_key(&self) -> crate::ecies::Result<Option<crate::ecies::PublicKey>> {
        Ok(Some(crate::ecies::PublicKey::from_str(
            &self.statechain_sig.data,
        )?))
    }
}

impl SelfEncryptable for &mut TransferMsg3 {
    fn decrypt(&mut self, privkey: &crate::ecies::PrivateKey) -> crate::ecies::Result<()> {
        (**self).decrypt(privkey)
    }
    fn encrypt_with_pubkey(
        &mut self,
        pubkey: &crate::ecies::PublicKey,
    ) -> crate::ecies::Result<()> {
        (**self).encrypt_with_pubkey(pubkey)
    }
}
impl WalletDecryptable for &mut TransferMsg3 {
    fn get_public_key(&self) -> crate::ecies::Result<Option<crate::ecies::PublicKey>> {
        (**self).get_public_key()
    }
}

#[cfg(test)]
mod tests {
    use super::*;
    use crate::util::keygen::generate_keypair;
    use bitcoin::secp256k1::{Secp256k1, SecretKey};
    use rand::rngs::OsRng;

    #[test]
    fn test_encrypt_fe_ser() {
        let mut fe_ser = FESer::new_random();
        let fe_ser_clone = fe_ser.clone();
        assert_eq!(fe_ser, fe_ser_clone);
        let (priv_k, pub_k) = generate_keypair();
        fe_ser.encrypt_with_pubkey(&pub_k).unwrap();
        assert_ne!(fe_ser, fe_ser_clone);
        fe_ser.decrypt(&priv_k).unwrap();
        assert_eq!(fe_ser, fe_ser_clone);
    }

    #[test]
    fn test_to_from_fe_ser() {
        let fe_ser = FESer::new_random();
        let _ = fe_ser.get_fe().expect("failed to get fe");
        let fe = FE::new_random();
        let fe_ser = FESer::from_fe(&fe);
        let _ = fe_ser.get_fe().expect("failed to get fe");
    }

    #[test]
    fn test_encrypt_transfer_msg3() {
        let mut rng = OsRng::new().expect("OsRng");
        let secp = Secp256k1::new();
        let mut msg = TransferMsg3 {
            shared_key_id: Uuid::new_v4(),
            t1: FESer::new_random(),
            statechain_sig: StateChainSig::default(),
            statechain_id: Uuid::new_v4(),
            tx_backup_psm: PrepareSignTxMsg::default(),
            rec_se_addr: SCEAddress {
                tx_backup_addr: Some(
                    Address::from_str("1DTFRJ2XFb4AGP1Tfk54iZK1q2pPfK4n3h").unwrap(),
                ),
                proof_key: PublicKey::from_secret_key(&secp, &SecretKey::new(&mut rng)),
            },
        };

        let msg_clone = msg.clone();
        assert_eq!(msg, msg_clone);
        let (priv_k, pub_k) = generate_keypair();
        msg.encrypt_with_pubkey(&pub_k).unwrap();
        assert_ne!(msg, msg_clone);
        msg.decrypt(&priv_k).unwrap();
        assert_eq!(msg, msg_clone);

        let msg_ref = &mut msg;
        assert_eq!(msg_ref, &msg_clone);
        msg_ref.encrypt_with_pubkey(&pub_k).unwrap();
        assert_ne!(msg_ref, &msg_clone);
        msg_ref.decrypt(&priv_k).unwrap();
        assert_eq!(msg_ref, &msg_clone);
    }

    #[test]
    fn test_encrypt_transfer_msg2() {
        let x1 = FESer::new_random();
        let (priv_k, proof_key) = generate_keypair();

        let mut msg = TransferMsg2 { x1, proof_key };

        let msg_clone = msg.clone();

        assert_eq!(msg, msg_clone);
        msg.encrypt().unwrap();

        assert_ne!(msg, msg_clone);
        msg.decrypt(&priv_k).unwrap();
        assert_eq!(msg, msg_clone);

        let msg_ref = &mut msg;
        assert_eq!(msg_ref, &msg_clone);
        msg_ref.encrypt_with_pubkey(&proof_key).unwrap();
        assert_ne!(msg_ref, &msg_clone);
        msg_ref.decrypt(&priv_k).unwrap();
        assert_eq!(msg_ref, &msg_clone);
    }
}<|MERGE_RESOLUTION|>--- conflicted
+++ resolved
@@ -341,11 +341,6 @@
     pub new_shared_key_id: Uuid,
     #[schemars(with = "GEDef")]
     pub s2_pub: GE,
-<<<<<<< HEAD
-    #[schemars(with = "FEDef")]
-    pub theta: FE,
-=======
->>>>>>> 3845dbf7
 }
 
 /// Conductor -> StateEntity
