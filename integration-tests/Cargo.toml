[package]
name = "tests"
version = "0.1.2"
authors = ["oleiba <oded@kzencorp.com>"]
edition = "2018"


[dependencies]
rocket = { version = "0.4.5", default-features = false, features=["tls"] }
serde = "1.0"
serde_json = "1.0"
serde_derive = "1.0"
time-test = "0.2.1"
log = "0.4"
time = "*"
bitcoin = "0.20.0"
rand = "0.6.5"
env_logger = "0.7.1"
floating-duration = "0.1.2"
uuid = { version = "0.5", features = ["v4", "serde"] }
serial_test = "0.4.0"
stoppable_thread = "0.2.1"

[dev-dependencies]
mockito = "0.27.0"

[dependencies.curv]
git = "https://github.com/KZen-networks/curv"
tag = "v0.2.2"
features =  ["ec_secp256k1"]

#Re-export mockdb to the server package if enabled in this package                                                                                                                                        
[features]
mockdb = ["server/mockdb"]
default = ["mockdb"]

[dependencies.server]
path = "../server"

[dependencies.client]
path = "../client"

[dependencies.shared]
<<<<<<< HEAD
path = "../shared"

[features]
realdb = [] 

#[development]
#tls = { certs = "../utilities/server/certs/localhost.crt" }
=======
path = "../shared"
>>>>>>> f12da350
<|MERGE_RESOLUTION|>--- conflicted
+++ resolved
@@ -18,8 +18,8 @@
 env_logger = "0.7.1"
 floating-duration = "0.1.2"
 uuid = { version = "0.5", features = ["v4", "serde"] }
+stoppable_thread = "0.2.1"
 serial_test = "0.4.0"
-stoppable_thread = "0.2.1"
 
 [dev-dependencies]
 mockito = "0.27.0"
@@ -41,14 +41,7 @@
 path = "../client"
 
 [dependencies.shared]
-<<<<<<< HEAD
 path = "../shared"
 
-[features]
-realdb = [] 
-
 #[development]
-#tls = { certs = "../utilities/server/certs/localhost.crt" }
-=======
-path = "../shared"
->>>>>>> f12da350
+#tls = { certs = "../utilities/server/certs/localhost.crt" }