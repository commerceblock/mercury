pub mod test;
pub mod batch_transfer_test;
pub mod simulation;

use client_lib::*;
use client_lib::wallet::wallet::Wallet;
use client_lib::state_entity::transfer::TransferFinalizeData;

use server_lib::server;
use shared_lib::{
    mocks::mock_electrum::MockElectrum,
    structs::{BatchData, PrepareSignTxMsg}, commitment::make_commitment, state_chain::StateChainSig};
use bitcoin::{Transaction, PublicKey};
use std::{thread, time};
use std::time::Instant;
use floating_duration::TimeFormat;
<<<<<<< HEAD
use uuid::Uuid;
=======
use std::sync::mpsc;
use std::sync::mpsc::{RecvTimeoutError};
use rocket;
use rocket::error::LaunchError;
use std::fmt;
use std::error;

#[cfg(test)]
#[macro_use]
extern crate serial_test;

extern crate stoppable_thread;

#[derive(Debug)]
pub enum SpawnError {
    GetServer,
    Launch(LaunchError),
    Timeout(RecvTimeoutError)
}

impl fmt::Display for SpawnError {
    fn fmt(&self, f: &mut fmt::Formatter) -> fmt::Result {
        match *self {
            SpawnError::GetServer =>
                write!(f, "failed to initialize a new server"),
            SpawnError::Launch(ref e) => e.fmt(f),
            SpawnError::Timeout(ref e) => e.fmt(f)
        }
    }
}

impl error::Error for SpawnError {
    fn source(&self) -> Option<&(dyn error::Error + 'static)> {
        match *self {
            SpawnError::GetServer => None,
            SpawnError::Launch(ref e) => Some(e),
            SpawnError::Timeout(ref e) => Some(e),
        }
    }
}

impl From<LaunchError> for SpawnError {
    fn from(err: LaunchError) -> SpawnError {
        SpawnError::Launch(err)
    }
}
>>>>>>> 2b3f007a

impl From<RecvTimeoutError> for SpawnError {
    fn from(err: RecvTimeoutError) -> SpawnError {
        SpawnError::Timeout(err)
    }
}

/// Spawn a StateChain entity server if there isn't one running already. Returns Ok(()) if a new server was spawned, otherwise returns an error.
pub fn spawn_server() -> Result<(), SpawnError> {
    let (tx, rx)  = mpsc::channel::<SpawnError>();
    
    // Rocket server is blocking, so we spawn a new thread.
    thread::spawn(move || {
        tx.send(
            match server::get_server(){
                Ok(s) => (s.launch().into()),
                Err(_) => SpawnError::GetServer
            }
        )
        
    });

    //If we haven't received an error within 1 sec then assume server running and return Ok(())
    match rx.recv_timeout(time::Duration::from_millis(1000)){
        Ok(e) => Err(e),
        Err(e) => {
            match e {
                RecvTimeoutError::Timeout => Ok(()),
                RecvTimeoutError::Disconnected => Err(e.into()),
            }
        }
    }
}

/// Create a wallet and generate some addresses
pub fn gen_wallet() -> Wallet {
    let mut wallet = Wallet::new(
        &[0xcd; 32],
        &"regtest".to_string(),
        ClientShim::new("http://localhost:8000".to_string(), None),
        Box::new(MockElectrum::new())
    );

    let _ = wallet.keys.get_new_address();
    let _ = wallet.keys.get_new_address();

    wallet
}

/// Create a wallet, generate some addresses and make deposit to SCE
pub fn gen_wallet_with_deposit(amount: u64) -> Wallet {
    let mut wallet = Wallet::new(
        &[0xcd; 32],
        &"regtest".to_string(),
        ClientShim::new("http://localhost:8000".to_string(), None),
        Box::new(MockElectrum::new())
    );

    let _ = wallet.keys.get_new_address();
    let _ = wallet.keys.get_new_address();

    run_deposit(&mut wallet, &amount);

    wallet
}

/// Run deposit on a wallet for some amount
/// Returns shared_key_id, state_chain_id, funding txid, signed backup tx, back up transacion data and proof_key
pub fn run_deposit(wallet: &mut Wallet, amount: &u64) -> (Uuid, Uuid, String, Transaction, PrepareSignTxMsg, PublicKey)  {
    let start = Instant::now();
    let resp = state_entity::deposit::deposit(
        wallet,
        amount
    ).unwrap();
    println!("(Deposit Took: {})", TimeFormat(start.elapsed()));

    resp
}

/// Run confirm_proofs on a wallet
/// Returns Vec<shared_key_id> of the shared keys that remain unconfirmed
pub fn run_confirm_proofs(wallet: &mut Wallet) -> Vec<String>  {
    let start = Instant::now();
    let resp = state_entity::confirm_proofs::confirm_proofs(wallet).unwrap();
    println!("(Confirm Proofs Took: {})", TimeFormat(start.elapsed()));

    resp
}

/// Run withdraw of shared key ID given
pub fn run_withdraw(wallet: &mut Wallet, shared_key_id: &Uuid) -> (String, Uuid, u64) {
    let start = Instant::now();
    let resp = state_entity::withdraw::withdraw(wallet, &shared_key_id).unwrap();
    println!("(Withdraw Took: {})", TimeFormat(start.elapsed()));

    resp
}

/// Run a transfer between two wallets. Input vector of wallets with sender and receiver indexes in vector.
/// Return new shared key id.
pub fn run_transfer(wallets: &mut Vec<Wallet>, sender_index: usize, receiver_index: usize, shared_key_id: &Uuid) -> Uuid {

    let (_, funding_txid, _, _, _) = wallets[sender_index].get_shared_key_info(shared_key_id).unwrap();
    let receiver_addr = wallets[receiver_index].get_new_state_entity_address(&funding_txid).unwrap();

    let start = Instant::now();
    let tranfer_sender_resp =
        state_entity::transfer::transfer_sender(
            &mut wallets[sender_index],
            shared_key_id,
            receiver_addr.clone(),
    ).unwrap();

    let new_shared_key_id  =
        state_entity::transfer::transfer_receiver(
            &mut wallets[receiver_index],
            &tranfer_sender_resp,
            &None
        ).unwrap().new_shared_key_id;

    println!("(Transfer Took: {})", TimeFormat(start.elapsed()));

    return new_shared_key_id;
}

/// Run a transfer with commitments between two wallets. Input vector of wallets with sender and receiver indexes in vector.
/// Return new shared key id, commitments and nonces.
pub fn run_transfer_with_commitment(
    wallets: &mut Vec<Wallet>,
    sender_index: usize,
    receiver_index: usize,
    funding_txid: &String,
    shared_key_id: &Uuid,
    state_chain_id: &Uuid,
    batch_id: &Uuid
) -> (TransferFinalizeData, String, [u8;32]) {
    let start = Instant::now();

    let receiver_addr = wallets[receiver_index].get_new_state_entity_address(&funding_txid).unwrap();

    let tranfer_sender_resp =
        state_entity::transfer::transfer_sender(
            &mut wallets[sender_index],
            shared_key_id,
            receiver_addr.clone(),
    ).unwrap();

    let (commitment, nonce) = make_commitment(&state_chain_id.to_string());

    let transfer_finalized_data =
        state_entity::transfer::transfer_receiver(
            &mut wallets[receiver_index],
            &tranfer_sender_resp,
            &Some(
                BatchData {
                    id: batch_id.clone(),
                    commitment: commitment.clone()
                })
            ).unwrap();

    println!("(Transfer Took: {})", TimeFormat(start.elapsed()));

    return (transfer_finalized_data, commitment, nonce)
}

/// Run a batch transfer. Input wallets, (sender-receiver) mapping, corresponding funding_txids, shared_key_ids and state_chain_ids.
/// Return batch id, finalize datas, commitments, nonces and state chain signatures.
pub fn run_batch_transfer(
    wallets: &mut Vec<Wallet>,      // vec of all wallets
    swap_map: &Vec<(usize,usize)>,   // mapping of sender -> receiver
    funding_txids: &Vec<String>,
    shared_key_ids: &Vec<Uuid>,
    state_chain_ids: &Vec<Uuid>,
) -> (Uuid, Vec<TransferFinalizeData>, Vec<String>, Vec<[u8;32]>, Vec<StateChainSig>) {
    let num_state_chains = swap_map.len();

    // Create new batch transfer ID
    let batch_id = Uuid::new_v4();

    // Gen transfer-batch signatures for each state chain (each wallet's SCE coins)
    let mut transfer_sigs = vec!();
    for i in 0..num_state_chains {
        transfer_sigs.push(
            state_entity::transfer::transfer_batch_sign(
                &mut wallets[swap_map[i].0],
                &state_chain_ids[i], // state chain id
                &batch_id
            ).unwrap()
        );
    }

    // Initiate batch-transfer protocol on SCE
    let transfer_batch_init = state_entity::transfer::transfer_batch_init(
        &wallets[0].client_shim,
        &transfer_sigs,
        &batch_id
    );
    assert!(transfer_batch_init.is_ok());

    // Perform transfers
    let mut transfer_finalized_datas = vec!();
    let mut commitments = vec!();
    let mut nonces = vec!();
    for i in 0..num_state_chains {
        let (transfer_finalized_data, commitment, nonce) = run_transfer_with_commitment(
            wallets,
            i,
            i+1%num_state_chains-1,
            &funding_txids[i], // funding txid
            &shared_key_ids[i], // shared key id
            &state_chain_ids[i],  // state chian id
            &batch_id
        );
        transfer_finalized_datas.push(transfer_finalized_data);
        nonces.push(nonce);
        commitments.push(commitment);
    }

    // Check all marked true (= complete)
    let status_api = state_entity::api::get_transfer_batch_status(&wallets[0].client_shim, &batch_id);
    let mut state_chains_copy = status_api.unwrap().state_chains;
    state_chains_copy.retain(|_, &mut v| v == false);
    assert_eq!(state_chains_copy.len(), 0);

    (batch_id, transfer_finalized_datas, commitments, nonces, transfer_sigs)
}

/// Finalize transfers involved in a batch.
/// Input wallets, (sender-receiver) mapping and transfer finalize data.
pub fn finalize_batch_transfer(
    wallets: &mut Vec<Wallet>,
    swap_map: &Vec<(usize,usize)>,   // mapping of sender -> receiver
    transfer_finalized_datas: Vec<TransferFinalizeData>) {
    for i in 0..swap_map.len() {
        let _ = state_entity::transfer::transfer_receiver_finalize(
            &mut wallets[swap_map[i].1],
            transfer_finalized_datas[swap_map[i].0].clone()
        ).unwrap();
    }
}

/// Function verifies state chains and amounts have transferred according to swap_map after a batch transfer is finalized.
pub fn batch_transfer_verify_amounts(
    wallets: &mut Vec<Wallet>,
    amounts: &Vec<u64>,
    state_chain_ids: &Vec<Uuid>,
    swap_map: &Vec<(usize,usize)>   // mapping of sender -> receiver
) {
    // Check amounts have correctly rotated
    for i in 0..swap_map.len() {
        let (_, wallet_sc_ids, bals) = wallets[swap_map[i].1].get_state_chains_info();
        // check state chain id is in wallets shared keys
        let index = wallet_sc_ids.iter().position(|r| r == &state_chain_ids[swap_map[i].0]);
        assert!(index.is_some());
        // check amount of state chain at index is correctß
        assert!(bals[index.unwrap()].confirmed == amounts[swap_map[i].0])
    }
}<|MERGE_RESOLUTION|>--- conflicted
+++ resolved
@@ -14,15 +14,13 @@
 use std::{thread, time};
 use std::time::Instant;
 use floating_duration::TimeFormat;
-<<<<<<< HEAD
-use uuid::Uuid;
-=======
 use std::sync::mpsc;
-use std::sync::mpsc::{RecvTimeoutError};
+use std::sync::mpsc::RecvTimeoutError;
 use rocket;
 use rocket::error::LaunchError;
 use std::fmt;
 use std::error;
+use uuid::Uuid;
 
 #[cfg(test)]
 #[macro_use]
@@ -63,7 +61,6 @@
         SpawnError::Launch(err)
     }
 }
->>>>>>> 2b3f007a
 
 impl From<RecvTimeoutError> for SpawnError {
     fn from(err: RecvTimeoutError) -> SpawnError {
@@ -74,7 +71,7 @@
 /// Spawn a StateChain entity server if there isn't one running already. Returns Ok(()) if a new server was spawned, otherwise returns an error.
 pub fn spawn_server() -> Result<(), SpawnError> {
     let (tx, rx)  = mpsc::channel::<SpawnError>();
-    
+
     // Rocket server is blocking, so we spawn a new thread.
     thread::spawn(move || {
         tx.send(
@@ -83,7 +80,7 @@
                 Err(_) => SpawnError::GetServer
             }
         )
-        
+
     });
 
     //If we haven't received an error within 1 sec then assume server running and return Ok(())
@@ -154,9 +151,9 @@
 }
 
 /// Run withdraw of shared key ID given
-pub fn run_withdraw(wallet: &mut Wallet, shared_key_id: &Uuid) -> (String, Uuid, u64) {
-    let start = Instant::now();
-    let resp = state_entity::withdraw::withdraw(wallet, &shared_key_id).unwrap();
+pub fn run_withdraw(wallet: &mut Wallet, state_chain_id: &Uuid) -> (String, Uuid, u64) {
+    let start = Instant::now();
+    let resp = state_entity::withdraw::withdraw(wallet, &state_chain_id).unwrap();
     println!("(Withdraw Took: {})", TimeFormat(start.elapsed()));
 
     resp
@@ -164,16 +161,20 @@
 
 /// Run a transfer between two wallets. Input vector of wallets with sender and receiver indexes in vector.
 /// Return new shared key id.
-pub fn run_transfer(wallets: &mut Vec<Wallet>, sender_index: usize, receiver_index: usize, shared_key_id: &Uuid) -> Uuid {
-
-    let (_, funding_txid, _, _, _) = wallets[sender_index].get_shared_key_info(shared_key_id).unwrap();
+pub fn run_transfer(wallets: &mut Vec<Wallet>, sender_index: usize, receiver_index: usize, state_chain_id: &Uuid) -> Uuid {
+
+    let funding_txid: String;
+    {
+        funding_txid = wallets[sender_index].get_shared_key_by_state_chain_id(state_chain_id).unwrap().funding_txid.to_owned();
+    }
+
     let receiver_addr = wallets[receiver_index].get_new_state_entity_address(&funding_txid).unwrap();
 
     let start = Instant::now();
     let tranfer_sender_resp =
         state_entity::transfer::transfer_sender(
             &mut wallets[sender_index],
-            shared_key_id,
+            state_chain_id,
             receiver_addr.clone(),
     ).unwrap();
 
@@ -196,7 +197,6 @@
     sender_index: usize,
     receiver_index: usize,
     funding_txid: &String,
-    shared_key_id: &Uuid,
     state_chain_id: &Uuid,
     batch_id: &Uuid
 ) -> (TransferFinalizeData, String, [u8;32]) {
@@ -207,7 +207,7 @@
     let tranfer_sender_resp =
         state_entity::transfer::transfer_sender(
             &mut wallets[sender_index],
-            shared_key_id,
+            state_chain_id,
             receiver_addr.clone(),
     ).unwrap();
 
@@ -235,7 +235,6 @@
     wallets: &mut Vec<Wallet>,      // vec of all wallets
     swap_map: &Vec<(usize,usize)>,   // mapping of sender -> receiver
     funding_txids: &Vec<String>,
-    shared_key_ids: &Vec<Uuid>,
     state_chain_ids: &Vec<Uuid>,
 ) -> (Uuid, Vec<TransferFinalizeData>, Vec<String>, Vec<[u8;32]>, Vec<StateChainSig>) {
     let num_state_chains = swap_map.len();
@@ -273,7 +272,6 @@
             i,
             i+1%num_state_chains-1,
             &funding_txids[i], // funding txid
-            &shared_key_ids[i], // shared key id
             &state_chain_ids[i],  // state chian id
             &batch_id
         );
