[package]
name = "server"
version = "0.2.0"
authors = [
    "gbenattar <g.benattar@gmail.com>",
    "Oded Leiba <odedleiba5@gmail.com"
]
edition = "2018"

[lib]
name = "server_lib"
path = "src/lib.rs"

[[bin]]
name = "server_exec"
path = "src/main.rs"

[dependencies]
<<<<<<< HEAD
rocket = { version = "0.4.5", default-features = false }
=======
rocket = { version = "0.4.5", features = ["tls"] }
>>>>>>> a2dda1f5
rocket_contrib = { version = "0.4.5", default-features = false,features = ["json"] }
rocksdb = "0.13.0"
serde = "1.0"
serde_json = "1.0"
serde_derive = "1.0"
rusoto_dynamodb = "0.36.0"
rusoto_core = "0.36.0"
time-test = "0.2.1"
log = "0.4"
config = "0.9.2"
uuid = { version = "0.7", features = ["v4"] }
error-chain = "0.12.0"
failure = "0.1.5"
jsonwebtoken = "5.0.1"
rust-crypto = "0.2"
hex = "0.3.2"
floating-duration = "0.1.2"
bitcoin = { version = "0.20", features = [ "use-serde" ] }
rand = "0.6.5"
monotree = "0.1.3"
electrumx_client = { git = "https://github.com/commerceblock/rust-electrumx-client" }
env_logger = "0.7.1"
log4rs = "0.12.0"
serial_test = "0.4.0"

[dependencies.zk-paillier]
git = "https://github.com/KZen-networks/zk-paillier"
tag = "v0.2.4"

[dependencies.kms]
git = "https://github.com/KZen-networks/kms-secp256k1"
tag = "v0.2.0"

[dependencies.multi-party-ecdsa]
git = "https://github.com/KZen-networks/multi-party-ecdsa"
tag = "v0.2.5"

[dependencies.multi-party-eddsa]
git = "https://github.com/KZen-networks/multi-party-eddsa"
tag = "v0.2.1"

[dependencies.multi-party-schnorr]
git = "https://github.com/KZen-networks/multi-party-schnorr"
tag = "v0.3.1"

[dependencies.curv]
git = "https://github.com/KZen-networks/curv"
tag = "v0.2.2"
features =  ["ec_secp256k1"]

[dependencies.serde_dynamodb]
git = "https://github.com/KZen-networks/serde_dynamodb"

[dependencies.shared]
path = "../shared"<|MERGE_RESOLUTION|>--- conflicted
+++ resolved
@@ -16,11 +16,7 @@
 path = "src/main.rs"
 
 [dependencies]
-<<<<<<< HEAD
-rocket = { version = "0.4.5", default-features = false }
-=======
 rocket = { version = "0.4.5", features = ["tls"] }
->>>>>>> a2dda1f5
 rocket_contrib = { version = "0.4.5", default-features = false,features = ["json"] }
 rocksdb = "0.13.0"
 serde = "1.0"
