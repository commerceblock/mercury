--- conflicted
+++ resolved
@@ -16,13 +16,8 @@
 path = "src/main.rs"
 
 [dependencies]
-<<<<<<< HEAD
-rocket = { version = "0.4.2", default-features = false }
-rocket_contrib = { version = "0.4.2", default-features = false, features = ["json","postgres_pool"] }
-=======
 rocket = { version = "0.4.5", features = ["tls"] }
-rocket_contrib = { version = "0.4.5", default-features = false,features = ["json"] }
->>>>>>> 2b3f007a
+rocket_contrib = { version = "0.4.5", default-features = false,features = ["json","postgres_pool"] }
 rocksdb = "0.13.0"
 serde = "1.0"
 serde_json = "1.0"
@@ -45,12 +40,9 @@
 electrumx_client = { git = "https://github.com/commerceblock/rust-electrumx-client" }
 env_logger = "0.7.1"
 log4rs = "0.12.0"
-<<<<<<< HEAD
 postgres = { version = "0.15", features = ["with-uuid","with-chrono"] }
 chrono = "0.4"
-=======
 serial_test = "0.4.0"
->>>>>>> 2b3f007a
 
 [dependencies.zk-paillier]
 git = "https://github.com/KZen-networks/zk-paillier"
