use super::protocol::conductor::Scheduler;
use super::protocol::*;
use crate::config::{Config, Mode};
use crate::structs::{StateChainOwner, WithdrawConfirmData};
use crate::Database;
use shared_lib::{
    mainstay, state_chain::StateChainSig, structs::LightningInvoiceStatus, swap_data::*,
};

use log::LevelFilter;
use log4rs::append::file::FileAppender;
use log4rs::config::{Appender, Config as LogConfig, Root as LogRoot};
use log4rs::encode::pattern::PatternEncoder;

use crate::watch::watch_node;
use std::thread;

use crate::rpc::bitcoin_client_factory::{BitcoinClient, BitcoinClientFactory};
use crate::rpc::lightning_client_factory::{LightningClient, LightningClientFactory};
use governor::{clock::DefaultClock, state::keyed::DashMapStateStore, Quota};
use mockall::*;
use monotree::database::Database as MonotreeDatabase;
use once_cell::sync::Lazy;
use reqwest;
use rocket;
use rocket::{
    config::{Config as RocketConfig, Environment},
    Request, Rocket, Route,
};
use rocket_okapi::routes_with_openapi;
use rocket_okapi::swagger_ui::{make_swagger_ui, SwaggerUIConfig};
use rocket_prometheus::{
    prometheus::{opts, IntCounter, IntCounterVec},
    PrometheusMetrics,
};
use std::collections::HashMap;
use std::collections::HashSet;
use std::default::Default;
use std::sync::{Arc, Mutex};
use std::thread::JoinHandle;
use url::Url;
use uuid::Uuid;

//prometheus statics
pub static DEPOSITS_COUNT: Lazy<IntCounter> = Lazy::new(|| {
    IntCounter::new("deposit_counter", "Total completed deposits")
        .expect("Could not create lazy IntCounter")
});
pub static WITHDRAWALS_COUNT: Lazy<IntCounter> = Lazy::new(|| {
    IntCounter::new("withdraw_counter", "Total completed withdrawals")
        .expect("Could not create lazy IntCounter")
});
pub static TRANSFERS_COUNT: Lazy<IntCounter> = Lazy::new(|| {
    IntCounter::new("transfer_counter", "Total completed transfers")
        .expect("Could not create lazy IntCounter")
});
pub static REG_SWAP_UTXOS: Lazy<IntCounterVec> = Lazy::new(|| {
    IntCounterVec::new(
        opts!(
            "reg_swap_utxos",
            "Registered utxos by group size and amount"
        ),
        &["size", "amount"],
    )
    .expect("Could not create lazy IntGaugeVec")
});

type Result<T> = std::result::Result<T, Box<dyn std::error::Error>>;

pub type UserIDs = HashSet<Uuid>;

#[derive(Debug, Clone)]
pub struct Endpoints {
    endpoints: Vec<Url>,
}

impl Endpoints {
    pub fn from(endpoints: Vec<Url>) -> Self {
        Endpoints { endpoints }
    }

    /// Select a url from the list of active urls depending on the numerical value
    /// of the statechain identifier.
    pub fn select(&self, statechain_id: &Uuid) -> Option<(&Url, usize)> {
        let len = self.endpoints.len();
        if len == 0 {
            return None;
        }
        let scid_bytes = statechain_id.as_bytes();
        let index = u128::from_be_bytes(*scid_bytes) % len as u128;
        self.get(&(index as usize)).map(|x| (x, index as usize))
    }

    pub fn get(&self, index: &usize) -> Option<&Url> {
        self.endpoints.get(index.to_owned())
    }
}

#[derive(Debug, Clone)]
pub struct Lockbox {
    pub client: reqwest::blocking::Client,
    pub endpoint: Endpoints,
}

impl Lockbox {
    pub fn new(endpoints: Vec<Url>) -> Result<Lockbox> {
        let endpoint = Endpoints::from(endpoints);
        let client = reqwest::blocking::Client::new();
        Ok(Lockbox { client, endpoint })
    }
}

pub struct StateChainEntity<
    T: Database + Send + Sync + 'static,
    D: MonotreeDatabase + Send + Sync + 'static,
> {
    pub config: Config,
    pub database: T,
    pub lightning_waitinvoice_threads: Arc<Mutex<HashMap<Uuid, JoinHandle<()>>>>,
    pub lightning_invoice_statuses: Arc<Mutex<HashMap<Uuid, LightningInvoiceStatus>>>,
    pub coin_value_info: Arc<Mutex<CoinValueInfo>>,
    pub user_ids: Arc<Mutex<UserIDs>>,
    pub smt: Arc<Mutex<Monotree<D, Blake3>>>,
    pub scheduler: Option<Arc<Mutex<Scheduler>>>,
    pub lockbox: Option<Lockbox>,
    pub rate_limiter_slow:
        Option<Arc<governor::RateLimiter<String, DashMapStateStore<String>, DefaultClock>>>,
    pub rate_limiter_fast:
        Option<Arc<governor::RateLimiter<String, DashMapStateStore<String>, DefaultClock>>>,
    pub rate_limiter_id:
        Option<Arc<governor::RateLimiter<Uuid, DashMapStateStore<Uuid>, DefaultClock>>>,
    pub batch_transfer_guard: Arc<Mutex<()>>,
}

impl<
        T: Database + Send + Sync + 'static,
        D: Database + MonotreeDatabase + Send + Sync + 'static,
    > StateChainEntity<T, D>
{
    pub fn load(
        mut db: T,
        mut db_smt: D,
        config: Option<Config>,
    ) -> Result<StateChainEntity<T, D>> {
        // Get config as defaults, Settings.toml and env vars
        let config_rs = config.unwrap_or(Config::load()?);
        db.set_connection_from_config(&config_rs)?;
        db_smt.set_connection_from_config(&config_rs)?;

        let smt = Monotree {
            db: db_smt,
            hasher: Blake3::new(),
        };

        let conductor_config = config_rs.conductor.clone();

        pub fn init_lb(conf: &Config) -> Option<Lockbox> {
            let lb_config = match &conf.lockbox {
                None => return None,
                Some(l) => l,
            };

            let lb_str = lb_config.replace(" ", "");
            let lb_str_list: Vec<&str> = lb_str.split(",").collect();
            let mut lb_list: Vec<Url> = vec![];
            for i in lb_str_list {
                lb_list.push(Url::parse(i).unwrap())
            }
            Some(lb_list).map(|l| Lockbox::new(l.to_vec()).unwrap())
        }

        let (lockbox, scheduler) = match config_rs.mode {
            Mode::Both => (
                init_lb(&config_rs),
                Some(Arc::new(Mutex::new(Scheduler::new(&conductor_config)))),
            ),
            Mode::Conductor => (
                None,
                Some(Arc::new(Mutex::new(Scheduler::new(&conductor_config)))),
            ),
            Mode::Core => (init_lb(&config_rs), None),
        };

        let rate_limiter_slow = config_rs
            .rate_limit_slow
            .map(|r| Arc::new(governor::RateLimiter::dashmap(Quota::per_second(r))));
        let rate_limiter_fast = config_rs
            .rate_limit_fast
            .map(|r| Arc::new(governor::RateLimiter::dashmap(Quota::per_second(r))));
        let rate_limiter_id = config_rs
            .rate_limit_id
            .map(|r| Arc::new(governor::RateLimiter::dashmap(Quota::per_second(r))));

        let sce = Self {
            config: config_rs,
            database: db,
            lightning_waitinvoice_threads: Arc::new(Mutex::new(Default::default())),
            lightning_invoice_statuses: Arc::new(Mutex::new(Default::default())),
            coin_value_info: Arc::new(Mutex::new(Default::default())),
            user_ids: Arc::new(Mutex::new(Default::default())),
            smt: Arc::new(Mutex::new(smt)),
            scheduler,
            lockbox,
            rate_limiter_slow,
            rate_limiter_fast,
            rate_limiter_id,
            batch_transfer_guard: Arc::new(Mutex::new(Default::default())),
        };

        Ok(sce)
    }

    pub fn bitcoin_client(&self) -> Result<BitcoinClient> {
        Ok(BitcoinClientFactory::create(&self.config.bitcoind)?)
    }

    pub fn lightning_client(&self) -> Result<LightningClient> {
        Ok(LightningClientFactory::create(&self.config.lightningd)?)
    }
}

#[catch(500)]
fn internal_error() -> &'static str {
    "Internal server error"
}

#[catch(400)]
fn bad_request() -> &'static str {
    "Bad request"
}

#[catch(404)]
fn not_found(req: &Request) -> String {
    format!("Unknown route '{}'.", req.uri())
}

fn get_docs() -> SwaggerUIConfig {
    use rocket_okapi::swagger_ui::UrlObject;

    SwaggerUIConfig {
        url: "/openapi.json".to_string(),
        urls: vec![UrlObject::new("Mercury", "/openapi.json")],
        ..Default::default()
    }
}

fn get_routes(mode: &Mode) -> std::vec::Vec<Route> {
    match mode {
        Mode::Both => routes_with_openapi![
            util::get_statechain,
            util::get_statechain_depth,
            util::get_statecoin,
            util::get_owner_id,
            util::get_smt_root,
            util::get_smt_proof,
            util::get_fees,
            util::prepare_sign_tx,
            util::get_recovery_data,
            util::get_transfer_batch_status,
            util::get_coin_info,
            util::reset_test_dbs,
            util::reset_inram_data,
            util::get_sc_transfer_finalize_data,
            ecdsa::first_message,
            ecdsa::second_message,
            ecdsa::sign_first,
            ecdsa::sign_second,
            deposit::deposit_init_pod,
            deposit::deposit_init,
            deposit::deposit_confirm,
            transfer::transfer_sender,
            transfer::transfer_receiver,
            transfer::transfer_update_msg,
            transfer::transfer_get_msg,
            transfer::transfer_get_msg_addr,
            transfer::transfer_get_pubkey,
            transfer_batch::transfer_batch_init,
            transfer_batch::transfer_reveal_nonce,
            withdraw::withdraw_init,
            withdraw::withdraw_confirm,
            conductor::poll_utxo,
            conductor::poll_swap,
            conductor::get_swap_info,
            conductor::get_blinded_spend_signature,
            conductor::register_utxo,
            conductor::deregister_utxo,
            conductor::swap_first_message,
            conductor::swap_second_message,
            conductor::get_group_info
        ],
        Mode::Core => routes_with_openapi![
            util::get_statechain,
            util::get_statechain_depth,
            util::get_statecoin,
            util::get_owner_id,
            util::get_smt_root,
            util::get_smt_proof,
            util::get_fees,
            util::prepare_sign_tx,
            util::get_recovery_data,
            util::get_transfer_batch_status,
            util::get_coin_info,
            util::reset_test_dbs,
            util::reset_inram_data,
            util::get_sc_transfer_finalize_data,
            ecdsa::first_message,
            ecdsa::second_message,
            ecdsa::sign_first,
            ecdsa::sign_second,
            deposit::deposit_init_pod,
            deposit::deposit_init,
            deposit::deposit_confirm,
            transfer::transfer_sender,
            transfer::transfer_receiver,
            transfer::transfer_update_msg,
            transfer::transfer_get_msg,
            transfer::transfer_get_msg_addr,
            transfer::transfer_get_pubkey,
            transfer_batch::transfer_batch_init,
            transfer_batch::transfer_reveal_nonce,
            withdraw::withdraw_init,
            withdraw::withdraw_confirm
        ],
        Mode::Conductor => routes_with_openapi![
            util::reset_test_dbs,
            util::reset_inram_data,
            conductor::poll_utxo,
            conductor::poll_swap,
            conductor::get_swap_info,
            conductor::get_blinded_spend_signature,
            conductor::register_utxo,
            conductor::deregister_utxo,
            conductor::swap_first_message,
            conductor::swap_second_message,
            conductor::get_group_info
        ],
    }
}

/// Start Rocket Server. mainstay_config parameter overrides Settings.toml and env var settings.
/// If no db provided then use mock
pub fn get_server<
    T: Database + Send + Sync + 'static,
    D: Database + MonotreeDatabase + Send + Sync + 'static,
>(
    mainstay_config: Option<mainstay::MainstayConfig>,
    db: T,
    db_smt: D,
) -> Result<Rocket> {
    let mut sc_entity = StateChainEntity::<T, D>::load(db, db_smt, None)?;

    set_logging_config(&sc_entity.config.log_file);

    // Initialise DBs
    if sc_entity.config.testing_mode {
        info!("Server running in testing mode.");
        // reset dbs
        sc_entity.database.reset()?;
    }
    let guard_coins_mutex: &Mutex<CoinValueInfo> = sc_entity.coin_value_info.as_ref();
    //let mut guard_coins: &mut CoinValueInfo = guard_coins_mutex.lock()?.deref_mut();
    let guard_ids_mutex: &Mutex<HashSet<Uuid>> = sc_entity.user_ids.as_ref();
    //let mut guard_ids = guard_ids_mutex.lock()?.deref_mut();
    sc_entity
        .database
        .init(guard_coins_mutex, guard_ids_mutex)?;
    drop(guard_coins_mutex);
    drop(guard_ids_mutex);
    match mainstay_config {
        Some(c) => sc_entity.config.mainstay = Some(c),
        None => (),
    }

    //At this point the mainstay config should be set,
    //either in testing mode or specified in the settings file
    if sc_entity.config.mainstay.is_none() {
        panic!("expected mainstay config");
    }

    let prometheus = PrometheusMetrics::new();
    prometheus
        .registry()
        .register(Box::new(DEPOSITS_COUNT.clone()))
        .unwrap();
    prometheus
        .registry()
        .register(Box::new(WITHDRAWALS_COUNT.clone()))
        .unwrap();
    prometheus
        .registry()
        .register(Box::new(TRANSFERS_COUNT.clone()))
        .unwrap();
    prometheus
        .registry()
        .register(Box::new(REG_SWAP_UTXOS.clone()))
        .unwrap();

    let rocket_config = get_rocket_config(&sc_entity.config);
    let bitcoind = sc_entity.config.bitcoind.clone();

    if sc_entity.config.watch_only {
        info!("Server running in watch-only mode.");
        thread::spawn(|| watch_node(bitcoind));
        let rock = rocket::custom(rocket_config)
            .register(catchers![internal_error, not_found, bad_request])
            .mount("/", routes![ping::ping]);
        Ok(rock)
    } else {
        // if bitcoind path supplied, run watching
        if sc_entity.config.bitcoind.is_empty() == false {
            thread::spawn(|| watch_node(bitcoind));
        }

        let rock = rocket::custom(rocket_config)
            .register(catchers![internal_error, not_found, bad_request])
            .attach(prometheus.clone())
            .mount("/", routes![ping::ping,])
            .mount("/", get_routes(&sc_entity.config.mode))
            .mount("/swagger", make_swagger_ui(&get_docs()))
            .mount("/metrics", prometheus)
            .manage(sc_entity);

        Ok(rock)
    }
}

fn set_logging_config(log_file: &String) {
    if log_file.len() == 0 {
        let _ = env_logger::try_init();
    } else {
        // Write log to file
        let logfile = FileAppender::builder()
            .encoder(Box::new(PatternEncoder::new("{l} - {m}\n")))
            .build(log_file)
            .unwrap();
        let log_config = LogConfig::builder()
            .appender(Appender::builder().build("logfile", Box::new(logfile)))
            .build(
                LogRoot::builder()
                    .appender("logfile")
                    .build(LevelFilter::Info),
            )
            .unwrap();
        let _ = log4rs::init_config(log_config);
    }
}

fn get_rocket_config(config: &Config) -> RocketConfig {
    RocketConfig::build(Environment::Staging)
        .keep_alive(config.rocket.keep_alive.clone())
        .address(config.rocket.address.clone())
        .port(config.rocket.port.clone())
        .finalize()
        .unwrap()
}

/// Get postgres URL from env vars. Suffix can be "TEST", "W", or "R"
pub fn get_postgres_url(
    host: String,
    port: String,
    user: String,
    pass: String,
    database: String,
) -> String {
    format!(
        "postgresql://{}:{}@{}:{}/{}",
        user, pass, host, port, database
    )
}

//Mock all the traits implemented by StateChainEntity so that they can
//be called from MockStateChainEntity
use crate::protocol::conductor::Conductor;
use crate::protocol::deposit::Deposit;
use crate::protocol::ecdsa::Ecdsa;
use crate::protocol::transfer::Transfer;
use crate::protocol::transfer_batch::BatchTransfer;
use crate::protocol::util::{Proof, RateLimiter, Utilities};
use crate::protocol::withdraw::Withdraw;
use crate::storage;
use crate::storage::Storage;
use monotree::{hasher::Blake3, Hasher, Monotree};
use shared_lib::blinded_token::{BlindedSpendSignature, BlindedSpendToken};
use shared_lib::structs::*;

mock! {
    StateChainEntity{}
    trait Deposit {
        fn deposit_init(&self, deposit_msg1: DepositMsg1) -> deposit::Result<UserID>;
<<<<<<< HEAD
        fn deposit_init_pod(&self, deposit_msg1: DepositMsg1POD) -> deposit::Result<UserID>;
=======
        fn pod_deposit_init(&self, pod_msg1: PODMsg1) -> deposit::Result<PODUserID>;
>>>>>>> 973259fa
        fn deposit_confirm(
            &self,
            deposit_msg2: DepositMsg2,
        ) -> deposit::Result<StatechainID>;
    }
    trait Ecdsa {
        fn master_key(&self, user_id: Uuid) -> ecdsa::Result<()>;

        fn first_message(
            &self,
            key_gen_msg1: KeyGenMsg1,
        ) -> ecdsa::Result<KeyGenReply1>;

        fn second_message(
            &self,
            key_gen_msg2: KeyGenMsg2,
        ) -> ecdsa::Result<KeyGenReply2>;

        fn sign_first(
            &self,
            sign_msg1: SignMsg1,
        ) -> ecdsa::Result<SignReply1>;

        fn sign_second(
            &self,
            sign_msg2: SignMsg2,
        ) -> ecdsa::Result<Vec<Vec<u8>>>;
    }
    trait Conductor {
        fn poll_utxo(&self, statechain_id: &Uuid) -> conductor::Result<SwapID>;
        fn poll_swap(&self, swap_id: &Uuid) -> conductor::Result<Option<SwapStatus>>;
        fn get_swap_info(&self, swap_id: &Uuid) -> conductor::Result<Option<SwapInfo>>;
        fn register_utxo(&self, register_utxo_msg: &RegisterUtxo) -> conductor::Result<()>;
        fn deregister_utxo(&self, statechain_id: &Uuid) -> conductor::Result<()>;
        fn swap_first_message(&self, swap_msg1: &SwapMsg1) -> conductor::Result<()>;
        fn swap_second_message(&self, swap_msg2: &SwapMsg2) -> conductor::Result<SCEAddress>;
        fn get_group_info(&self) -> conductor::Result<HashMap<SwapGroup,GroupStatus>>;
        fn get_blinded_spend_signature(&self, swap_id: &Uuid, statechain_id: &Uuid) -> conductor::Result<BlindedSpendSignature>;
        fn get_address_from_blinded_spend_token(&self, bst: &BlindedSpendToken) -> conductor::Result<SCEAddress>;
        fn update_swap_info(&self) -> conductor::Result<bool>;
    }

    trait Transfer {
        fn transfer_sender(
            &self,
            transfer_msg1: TransferMsg1,
        ) -> transfer::Result<TransferMsg2>;
        fn transfer_get_pubkey(
            &self,
            user_id: Uuid,
            ) -> transfer::Result<S1PubKey>;
        fn transfer_receiver(
            &self,
            transfer_msg4: TransferMsg4,
        ) -> transfer::Result<TransferMsg5>;
        fn transfer_finalize(
            &self,
            finalized_data: &TransferFinalizeData,
        ) -> transfer::Result<()>;
        fn transfer_update_msg(&self, transfer_msg3: TransferMsg3) -> transfer::Result<()>;
        fn transfer_get_msg(&self, statechain_id: Uuid) -> transfer::Result<TransferMsg3>;
        fn transfer_get_msg_addr(&self, receive_addr: String) -> transfer::Result<Vec<TransferMsg3>>;
    }
    trait BatchTransfer {
        fn transfer_batch_init(
            &self,
            transfer_batch_init_msg: TransferBatchInitMsg,
        ) -> transfer_batch::Result<()>;
        fn finalize_batch(
            &self,
            batch_id: Uuid,
        ) -> transfer_batch::Result<()>;
        fn transfer_reveal_nonce(
            &self,
            transfer_reveal_nonce: TransferRevealNonce,
        ) -> transfer_batch::Result<()>;
    }
    trait Utilities {
        fn get_fees(&self) -> util::Result<StateEntityFeeInfoAPI>;
        /// API: Generates sparse merkle tree inclusion proof for some key in a tree with some root.
        fn get_smt_proof(
            &self,
            smt_proof_msg: SmtProofMsgAPI,
        ) -> util::Result<Option<Proof>>;
        fn prepare_sign_tx(
            &self,
            prepare_sign_msg: PrepareSignTxMsg,
        ) -> util::Result<()>;
        fn get_recovery_data(
            &self,
            recovery_request: Vec<RecoveryRequest>,
        ) -> util::Result<Vec<RecoveryDataMsg>>;
        fn get_lockbox_url(&self, user_id: &Uuid
        ) -> util::Result<Option<(Url, usize)>>;
    }
    trait RateLimiter{
        fn check_rate_slow<T:'static+Into<String>>(&self, key: T) -> storage::Result<()>;
        fn check_rate_fast<T:'static+Into<String>>(&self, key: T) -> storage::Result<()>;
        fn check_rate_id(&self, key: &Uuid) -> storage::Result<()>;
    }
    trait Withdraw{
        fn verify_statechain_sig(&self,
            statechain_id: &Uuid,
            statechain_sig: &StateChainSig,
            user_id: Option<Uuid>)
                -> withdraw::Result<StateChainOwner>;
        fn withdraw_init(
            &self,
            withdraw_msg1: WithdrawMsg1,
        ) -> withdraw::Result<()>;
        fn withdraw_confirm(
            &self,
            withdraw_msg2: WithdrawMsg2,
        ) -> withdraw::Result<Vec<Vec<Vec<u8>>>>;
            /// Get withdraw confirm data if signed for withdrawal
        fn get_if_signed_for_withdrawal(&self, user_id: &Uuid)
            -> withdraw::Result<Option<WithdrawConfirmData>>;
    }
    trait Storage{
        fn reset_data(&self) -> storage::Result<()>;
        fn update_smt(&self, funding_txid: &String, proof_key: &String)
            -> storage::Result<(Option<storage::Root>, storage::Root)>;
        fn get_confirmed_smt_root(&self) -> storage::Result<Option<storage::Root>>;
        fn get_smt_root(&self) -> storage::Result<Option<storage::Root>>;
        fn get_root(&self, id: i64) -> storage::Result<Option<storage::Root>>;
        fn update_root(&self, root: &storage::Root) -> storage::Result<i64>;
        fn get_statechain_data_api(&self,statechain_id: Uuid) -> storage::Result<StateChainDataAPI>;
        fn get_statechain_data_api_depth(&self,statechain_id: Uuid, depth: Option<usize>) -> storage::Result<StateChainDataAPI>;
        fn get_statecoin_data_api(&self, statechain_id: Uuid) -> storage::Result<StateCoinDataAPI>;
        fn get_sc_transfer_finalize_data(&self, statechain_id: Uuid)-> storage::Result<TransferFinalizeData>;
        fn get_statechain(&self, statechain_id: Uuid) -> storage::Result<storage::StateChain>;
        fn get_owner_id(&self, statechain_id: Uuid) -> storage::Result<OwnerID>;
    }
}

#[cfg(test)]
mod tests {
    use super::*;

    #[test]
    fn test_endpoints() {
        let urls: Vec<Url> = vec![];
        let eps = Endpoints::from(urls);
        assert_eq!(eps.endpoints.len(), 0);
        assert!(eps.select(&Uuid::default()).is_none());
        let urls = vec![
            Url::parse("https://url1.net/").unwrap(),
            Url::parse("https://url2.net/").unwrap(),
            Url::parse("https://url3.net/").unwrap(),
            Url::parse("https://url4.net/").unwrap(),
            Url::parse("https://url5.net/").unwrap(),
            Url::parse("https://url6.net/").unwrap(),
        ];
        let eps: Endpoints = Endpoints::from(urls.clone());
        for i in 0..100000 {
            let id = Uuid::from_bytes(&(i as u128).to_be_bytes()).unwrap();
            let (url_selected, index) = eps.select(&id).unwrap();
            let index_check = (i % urls.len() as u128) as usize;
            assert_eq!(index, index_check);
            assert_eq!(url_selected, &urls[index])
        }
    }
}<|MERGE_RESOLUTION|>--- conflicted
+++ resolved
@@ -487,15 +487,15 @@
     StateChainEntity{}
     trait Deposit {
         fn deposit_init(&self, deposit_msg1: DepositMsg1) -> deposit::Result<UserID>;
-<<<<<<< HEAD
-        fn deposit_init_pod(&self, deposit_msg1: DepositMsg1POD) -> deposit::Result<UserID>;
-=======
-        fn pod_deposit_init(&self, pod_msg1: PODMsg1) -> deposit::Result<PODUserID>;
->>>>>>> 973259fa
+        fn deposit_init_pod(&self, deposit_msg1: DepositMsg1POD) -> deposit::Result<PODUserID>;
         fn deposit_confirm(
             &self,
             deposit_msg2: DepositMsg2,
         ) -> deposit::Result<StatechainID>;
+        fn subtract_pod_token_amount(&self, token_id: &Uuid, 
+            deposit_amount: &u64) -> deposit::Result<u64>;
+        fn add_pod_token_amount(&self, token_id: &Uuid, 
+            amount: &u64) -> deposit::Result<u64>;
     }
     trait Ecdsa {
         fn master_key(&self, user_id: Uuid) -> ecdsa::Result<()>;
