use super::routes::*;
use super::storage::db;
use super::{Config, AuthConfig};

use config;
use rocket;
use rocket::{Request, Rocket};
use rocksdb;
<<<<<<< HEAD
use shared_lib::mainstay;
=======
use env_logger;

use log::LevelFilter;
use log4rs::append::file::FileAppender;
use log4rs::encode::pattern::PatternEncoder;
use log4rs::config::{Appender, Config as LogConfig, Root};
>>>>>>> 3152a6d8

use std::{collections::HashMap, str::FromStr};

impl Config {
    pub fn load(settings: HashMap<String, String>) -> Config {
        let db = get_db(settings.clone());
        let fee_address = settings.get("fee_address").unwrap().to_string();
        if let Err(e) = bitcoin::Address::from_str(&fee_address) {
            panic!("Invalid fee address: {}",e)
        };
        //mainstay_config is optional
        let mainstay_config = match settings.get("mainstay_config"){
            Some(o) => {
                Some(o.parse::<mainstay::Config>().unwrap())
            },
            None => None
        };
        Config {
            db,
            electrum_server: settings.get("electrum_server").unwrap().to_string(),
            network: settings.get("network").unwrap().to_string(),
            testing_mode: bool::from_str(settings.get("testing_mode").unwrap()).unwrap(),
            fee_address,
            fee_deposit: settings.get("fee_deposit").unwrap().parse::<u64>().unwrap(),
            fee_withdraw: settings.get("fee_withdraw").unwrap().parse::<u64>().unwrap(),
            block_time: settings.get("block_time").unwrap().parse::<u64>().unwrap(),
<<<<<<< HEAD
            mainstay_config: mainstay_config,
=======
            batch_lifetime: settings.get("batch_lifetime").unwrap().parse::<u64>().unwrap(),
            punishment_duration: settings.get("punishment_duration").unwrap().parse::<u64>().unwrap(),
>>>>>>> 3152a6d8
        }
    }
}

impl AuthConfig {
    pub fn load(settings: HashMap<String, String>) -> AuthConfig {
        AuthConfig {
            issuer: settings.get("issuer").unwrap_or(&"".to_string()).to_owned(),
            audience: settings.get("audience")
                .unwrap_or(&"".to_string()).to_owned(),
            region: settings.get("region")
                .unwrap_or(&"".to_string()).to_owned(),
            pool_id: settings.get("pool_id")
                .unwrap_or(&"".to_string()).to_owned(),
        }
    }
}

#[catch(500)]
fn internal_error() -> &'static str {
    "Internal server error"
}

#[catch(400)]
fn bad_request() -> &'static str {
    "Bad request"
}

#[catch(404)]
fn not_found(req: &Request) -> String {
    format!("Unknown route '{}'.", req.uri())
}

pub fn get_server() -> Rocket {
    let settings = get_settings_as_map();

    let config = Config::load(settings.clone());
    let auth_config = AuthConfig::load(settings.clone());

    set_logging_config(settings.get("log_file"));

    rocket::ignite()
        .register(catchers![internal_error, not_found, bad_request])
        .mount(
            "/",
            routes![
                ping::ping,
                ecdsa::first_message,
                ecdsa::second_message,
                ecdsa::third_message,
                ecdsa::fourth_message,
                ecdsa::chain_code_first_message,
                ecdsa::chain_code_second_message,
                ecdsa::sign_first,
                ecdsa::sign_second,
                ecdsa::recover,
                schnorr::keygen_first,
                schnorr::keygen_second,
                schnorr::keygen_third,
                schnorr::sign,
                util::get_statechain,
                util::get_smt_root,
                util::get_smt_proof,
                util::get_state_entity_fees,
                util::prepare_sign_tx,
                util::get_transfer_batch_status,
                deposit::deposit_init,
                deposit::deposit_confirm,
                transfer::transfer_sender,
                transfer::transfer_receiver,
                transfer::transfer_batch_init,
                transfer::transfer_reveal_nonce,
                withdraw::withdraw_init,
                withdraw::withdraw_confirm
            ],
        )
        .manage(config)
        .manage(auth_config)
}

fn get_settings_as_map() -> HashMap<String, String> {
    let config_file = include_str!("../Settings.toml");
    let mut settings = config::Config::default();
    settings
        .merge(config::File::from_str(
            config_file,
            config::FileFormat::Toml,
        ))
        .unwrap()
        .merge(config::Environment::new())
        .unwrap();

    settings.try_into::<HashMap<String, String>>().unwrap()
}

fn get_db(_settings: HashMap<String, String>) -> rocksdb::DB {
    // let env = settings
    //     .get("env")
    //     .unwrap_or(&"dev".to_string())
    //     .to_string();

    rocksdb::DB::open_default(db::DB_LOC).unwrap()
}

fn set_logging_config(log_file: Option<&String>) {
    if log_file.is_none() {
        let _ = env_logger::try_init();
    } else {
        // Write log to file
        let logfile = FileAppender::builder()
            .encoder(Box::new(PatternEncoder::new("{l} - {m}\n")))
            .build(log_file.unwrap()).unwrap();
        let log_config = LogConfig::builder()
            .appender(Appender::builder().build("logfile", Box::new(logfile)))
            .build(Root::builder()
                       .appender("logfile")
                       .build(LevelFilter::Info)).unwrap();

        let _ = log4rs::init_config(log_config);
    }
}<|MERGE_RESOLUTION|>--- conflicted
+++ resolved
@@ -6,16 +6,12 @@
 use rocket;
 use rocket::{Request, Rocket};
 use rocksdb;
-<<<<<<< HEAD
 use shared_lib::mainstay;
-=======
-use env_logger;
 
 use log::LevelFilter;
 use log4rs::append::file::FileAppender;
 use log4rs::encode::pattern::PatternEncoder;
 use log4rs::config::{Appender, Config as LogConfig, Root};
->>>>>>> 3152a6d8
 
 use std::{collections::HashMap, str::FromStr};
 
@@ -42,12 +38,9 @@
             fee_deposit: settings.get("fee_deposit").unwrap().parse::<u64>().unwrap(),
             fee_withdraw: settings.get("fee_withdraw").unwrap().parse::<u64>().unwrap(),
             block_time: settings.get("block_time").unwrap().parse::<u64>().unwrap(),
-<<<<<<< HEAD
-            mainstay_config: mainstay_config,
-=======
             batch_lifetime: settings.get("batch_lifetime").unwrap().parse::<u64>().unwrap(),
             punishment_duration: settings.get("punishment_duration").unwrap().parse::<u64>().unwrap(),
->>>>>>> 3152a6d8
+            mainstay_config: mainstay_config,
         }
     }
 }
