--- conflicted
+++ resolved
@@ -196,7 +196,6 @@
         if let Ok(v) = env::var("MERC_MS_TOKEN") {
             let _ = conf_rs.set("mainstay.token", v)?;
         }
-<<<<<<< HEAD
 
         if let Ok(v) = env::var("MERC_ROCKET_KEEP_ALIVE") {
             let _ = conf_rs.set("rocket.keep_alive", v)?;
@@ -209,9 +208,6 @@
         }
 
 
-=======
-        
->>>>>>> 1802fa24
         // Type checks
         let fee_address = conf_rs.get_str("fee_address")?;
         if let Err(e) = bitcoin::Address::from_str(&fee_address) {
