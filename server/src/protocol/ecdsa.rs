pub use super::super::Result;

use crate::error::{DBErrorType, SEError};
use crate::Database;
use crate::{server::StateChainEntity, structs::*};
use shared_lib::{
    structs::{KeyGenMsg1, KeyGenMsg2, KeyGenReply1, KeyGenReply2, SignReply1, Protocol, SignMsg1, SignMsg2},
    util::reverse_hex_str,
};
use super::requests::post_lb;

use bitcoin::{hashes::sha256d, secp256k1::Signature, Transaction};
use cfg_if::cfg_if;
use curv::{
    arithmetic::traits::Converter,
    elliptic::curves::traits::ECPoint,
    {BigInt, FE, GE, PK},
};
pub use kms::ecdsa::two_party::*;
pub use multi_party_ecdsa::protocols::two_party_ecdsa::lindell_2017::*;
use rocket::State;
use rocket_contrib::json::Json;
use std::string::ToString;
use uuid::Uuid;
use rocket_okapi::openapi;
use url::Url;

cfg_if! {
    if #[cfg(any(test,feature="mockdb"))]{
        use crate::MockDatabase;
        use monotree::database::MemoryDB;
        type SCE = StateChainEntity::<MockDatabase, MemoryDB>;
    } else {
        use crate::PGDatabase;
        type SCE = StateChainEntity::<PGDatabase, PGDatabase>;
    }
}

/// 2P-ECDSA protocol trait
pub trait Ecdsa {
    fn master_key(&self, user_id: Uuid) -> Result<()>;

    fn first_message(&self, key_gen_msg1: KeyGenMsg1) -> Result<KeyGenReply1>;

    fn second_message(&self, key_gen_msg2: KeyGenMsg2) -> Result<KeyGenReply2>;

    fn sign_first(&self, sign_msg1: SignMsg1) -> Result<SignReply1>;

    fn sign_second(&self, sign_msg2: SignMsg2) -> Result<Vec<Vec<u8>>>;
}

impl Ecdsa for SCE {
    fn master_key(&self, user_id: Uuid) -> Result<()> {
        let db = &self.database;

        let mki = db.get_ecdsa_master_key_input(user_id)?;

        let master_key = MasterKey1::set_master_key(
            &BigInt::from(0),
            mki.party_one_private,
            &mki.comm_witness.public_share,
            &mki.party2_public,
            mki.paillier_key_pair,
        );

        db.update_ecdsa_master(&user_id, master_key)
    }

    fn first_message(&self, key_gen_msg1: KeyGenMsg1) -> Result<KeyGenReply1> {
        let user_id = key_gen_msg1.shared_key_id;
        self.check_user_auth(&user_id)?;

        let kg_first_msg;
        let db = &self.database;

        let lockbox_url: Option<Url> = match db.get_lockbox_url(&user_id)?{
            Some(l) => Some(l),
            None => match &self.lockbox {
                Some(l) => {
                    match l.endpoint.select(&user_id){
                        Some(l) => {
                            db.update_lockbox_url(&user_id, &l)?;
                            Some(l.to_owned())
                        },
                        None => return Err(SEError::Generic(String::from("No active lockbox urls specified")))
                    }
                },
                None => None
            }
        };

        // call lockbox
        match &lockbox_url {
        Some(l) => {
                let path: &str = "ecdsa/keygen/first";
                let (_id, key_gen_first_msg): (Uuid, party_one::KeyGenFirstMsg) = post_lb(l, path, &key_gen_msg1)?;
                kg_first_msg = key_gen_first_msg;
        },
        None => {
            // Create new entry in ecdsa table if key not already in table.
            match db.get_ecdsa_master(user_id) {
                Ok(data) => match data {
                    Some(_) => {
                        return Err(SEError::Generic(format!(
                            "Key Generation already completed for ID {}",
                            user_id
                        )))
                    }
                    None => {} // Key exists but key gen not complete. Carry on without writing user_id.
                },
                Err(e) => match e {
                    SEError::DBError(DBErrorType::NoDataForID, _) =>
                    // If no item has ID, create new item
                    {
                        let _ = db.init_ecdsa(&user_id)?;
                    }
                    _ => return Err(e),
                },
            };

            // Generate shared key
            let (key_gen_first_msg, comm_witness, ec_key_pair) =
                if key_gen_msg1.protocol == Protocol::Deposit {
                    MasterKey1::key_gen_first_message()
                } else {
                    let s2: FE = db.get_ecdsa_s2(user_id)?;
                    MasterKey1::key_gen_first_message_predefined(s2)
                };

            db.update_keygen_first_msg(&user_id, &key_gen_first_msg, comm_witness, ec_key_pair)?;
            kg_first_msg = key_gen_first_msg;
        }};
        Ok(KeyGenReply1 {user_id: user_id, msg: kg_first_msg } )
    }

    fn second_message(&self, key_gen_msg2: KeyGenMsg2) -> Result<KeyGenReply2> {
        let kg_party_one_second_msg: party1::KeyGenParty1Message2;
        let db = &self.database;
        let user_id = key_gen_msg2.shared_key_id;

        // call lockbox
        match &self.lockbox {
        Some(l) => {
            let lockbox_url: Url = match db.get_lockbox_url(&user_id)? {
                Some(l) => l,
                None => return Err(SEError::Generic(format!("Lockbox url not found in database for user_id: {}", &user_id)))
            };

            let path: &str = "ecdsa/keygen/second";
            let kg_party_one_second_message: party1::KeyGenParty1Message2 = post_lb(&lockbox_url, path, &key_gen_msg2)?;
            kg_party_one_second_msg = kg_party_one_second_message;
<<<<<<< HEAD
        }
        else {
            let user_id = key_gen_msg2.shared_key_id.clone();

=======
        },
        None => {
           
>>>>>>> f68481a7
            let party2_public: GE = key_gen_msg2.dlog_proof.pk.clone();

            let (comm_witness, ec_key_pair) = db.get_ecdsa_witness_keypair(user_id)?;

            let (kg_party_one_second_message, paillier_key_pair, party_one_private): (
                party1::KeyGenParty1Message2,
                party_one::PaillierKeyPair,
                party_one::Party1Private,
            ) = MasterKey1::key_gen_second_message(
                comm_witness,
                &ec_key_pair,
                &key_gen_msg2.dlog_proof,
            );

            db.update_keygen_second_msg(
                &user_id,
                party2_public,
                paillier_key_pair,
                party_one_private,
            )?;

            self.master_key(user_id)?;
            kg_party_one_second_msg = kg_party_one_second_message;
        }}

        db.update_s1_pubkey(&key_gen_msg2.shared_key_id, 
            &kg_party_one_second_msg
            .ecdh_second_message
            .comm_witness
            .public_share
        )?;

        let public_key_data = Party1Public {
            q: key_gen_msg2.dlog_proof.pk.clone(),
            p1: kg_party_one_second_msg
                .ecdh_second_message
                .comm_witness
                .public_share.clone(),
            p2: key_gen_msg2.dlog_proof.pk.clone(),
            paillier_pub: kg_party_one_second_msg.ek.clone(),
            c_key: kg_party_one_second_msg.c_key.clone(),
        };

        db.update_public_master(&key_gen_msg2.shared_key_id,public_key_data)?;

        Ok(KeyGenReply2 { msg: kg_party_one_second_msg } )
    }

    fn sign_first(&self, sign_msg1: SignMsg1) -> Result<SignReply1> {

        let user_id = sign_msg1.shared_key_id;
        self.check_user_auth(&user_id)?;

        let sign_party_one_first_msg: party_one::EphKeyGenFirstMsg;
        let db = &self.database;

     

        match &db.get_lockbox_url(&user_id)? {
        Some(l) => {
            let path: &str = "ecdsa/sign/first";
            let sign_party_one_first_message: party_one::EphKeyGenFirstMsg = post_lb(&l, path, &sign_msg1)?;
            sign_party_one_first_msg = sign_party_one_first_message;
        },
        None => {
           

            let (sign_party_one_first_message, eph_ec_key_pair_party1) :
                //(multi_party_ecdsa::protocols::two_party_ecdsa::lindell_2017::
                    (party_one::EphKeyGenFirstMsg, party_one::EphEcKeyPair) =
                //(i64, i64) =
                MasterKey1::sign_first_message();

            db.update_ecdsa_sign_first(
                user_id,
                sign_msg1.eph_key_gen_first_message_party_two,
                eph_ec_key_pair_party1,
            )?;
            sign_party_one_first_msg = sign_party_one_first_message;
        }}
        Ok(SignReply1 { msg: sign_party_one_first_msg } )
    }

    fn sign_second(&self, sign_msg2: SignMsg2) -> Result<Vec<Vec<u8>>> {

        let user_id = sign_msg2.shared_key_id;
        self.check_user_auth(&user_id)?;
        let db = &self.database;

        // Get validated sig hash for this user
        let sig_hash: sha256d::Hash = db.get_sighash(user_id)?;

        // Check sig hash is of corrcet length. Leading 0s are lost during BigInt conversion so add them
        // back here if necessary.
        let mut message_hex = sign_msg2.sign_second_msg_request.message.to_hex();
        if message_hex.len() < 64 {
            let num_zeros = 64 - message_hex.len();
            let temp = message_hex.clone();
            message_hex = format!("{:0width$}", 0, width = num_zeros);
            message_hex.push_str(&temp);
        }

        // Check sighash matches message to be signed
        let message_sig_hash = reverse_hex_str(message_hex.clone())?;
        if sig_hash.to_string() != message_sig_hash {
            return Err(SEError::SigningError(format!(
                "Message to be signed does not match verified sig hash. \n{}, {}",
                sig_hash.to_string(),
                message_sig_hash
            )));
        }

        let mut ws: Vec<Vec<u8>>;

        match &self.lockbox {
        Some(l) => {
            let lockbox_url: Url = match db.get_lockbox_url(&user_id)? {
                Some(l) => l,
                None => return Err(SEError::Generic(format!("Lockbox url not found in database for user_id: {}", &user_id)))
            };

            let path: &str = "ecdsa/sign/second";
            let witness: Vec<Vec<u8>> = post_lb(&lockbox_url, path, &sign_msg2)?;
            ws = witness;
        },
        None => {
            // Get 2P-Ecdsa data
            let ssi: ECDSASignSecondInput = db.get_ecdsa_sign_second_input(user_id)?;

            let signature;
            match ssi.shared_key.sign_second_message(
                &sign_msg2.sign_second_msg_request.party_two_sign_message,
                &ssi.eph_key_gen_first_message_party_two,
                &ssi.eph_ec_key_pair_party1,
                &sign_msg2.sign_second_msg_request.message,
            ) {
                Ok(sig) => signature = sig,
                Err(_) => {
                    return Err(SEError::SigningError(String::from(
                        "Signature validation failed.",
                    )))
                }
            };

            // Make signature witness
            let mut r_vec = BigInt::to_vec(&signature.r);
            if r_vec.len() != 32 {
                // Check corrcet length of conversion to Signature
                let mut temp = vec![0; 32 - r_vec.len()];
                temp.extend(r_vec);
                r_vec = temp;
            }
            let mut s_vec = BigInt::to_vec(&signature.s);
            if s_vec.len() != 32 {
                // Check corrcet length of conversion to Signature
                let mut temp = vec![0; 32 - s_vec.len()];
                temp.extend(s_vec);
                s_vec = temp;
            }
            let mut v = r_vec;
            v.extend(s_vec);
            let mut sig_vec = Signature::from_compact(&v[..])?.serialize_der().to_vec();
            sig_vec.push(01);
            let pk_vec = ssi.shared_key.public.q.get_element().serialize().to_vec();
            let witness = vec![sig_vec, pk_vec];
            ws = witness;
        }}

        // Get transaction which is being signed.
        let mut tx: Transaction = match sign_msg2.sign_second_msg_request.protocol {
            Protocol::Withdraw => db.get_tx_withdraw(user_id)?,
            _ => db.get_user_backup_tx(user_id)?,
        };

        // Add signature to tx
        tx.input[0].witness = ws.clone();

        if (sign_msg2.sign_second_msg_request.protocol == Protocol::Deposit) {
            let spk_vec = ws[1].clone();
            let pk = PK::from_slice(&spk_vec)?;
            let serialized_pk = PK::serialize_uncompressed(&pk);
            let shared_pk = GE::from_bytes(&serialized_pk[1..]);
            db.update_shared_pubkey(user_id,shared_pk.unwrap())?;
        }

        match sign_msg2.sign_second_msg_request.protocol {
            Protocol::Withdraw => {
                // Store signed withdraw tx in UserSession DB object
                db.update_tx_withdraw(user_id, tx)?;
                info!("WITHDRAW: Tx signed and stored. User ID: {}", user_id);
                // Do not return withdraw tx witness until /withdraw/confirm is complete
                ws = vec![];
            }
            _ => {
                // Store signed backup tx in UserSession DB object
                db.update_user_backup_tx(&user_id, tx)?;
                info!(
                    "DEPOSIT/TRANSFER: Backup Tx signed and stored. User: {}",
                    user_id
                );
            }
        };

        Ok(ws)
    }
}

#[openapi]
/// # First round of the 2P-ECDSA key generation protocol: get pubkey and ZK proof commitments
#[post("/ecdsa/keygen/first", format = "json", data = "<key_gen_msg1>")]
pub fn first_message(
    sc_entity: State<SCE>,
    key_gen_msg1: Json<KeyGenMsg1>,
) -> Result<Json<KeyGenReply1>> {
    match sc_entity.first_message(key_gen_msg1.into_inner()) {
        Ok(res) => return Ok(Json(res)),
        Err(e) => return Err(e),
    }
}

#[openapi]
/// # Second round of the 2P-ECDSA key generation protocol: get Paillier share and proofs
#[post("/ecdsa/keygen/second", format = "json", data = "<key_gen_msg2>")]
pub fn second_message(
    sc_entity: State<SCE>,
    key_gen_msg2: Json<KeyGenMsg2>,
) -> Result<Json<KeyGenReply2>> {
    match sc_entity.second_message(key_gen_msg2.into_inner()) {
        Ok(res) => return Ok(Json(res)),
        Err(e) => return Err(e),
    }
}

#[openapi]
/// # First round of the 2P-ECDSA signing protocol: shared ephemeral keygen and proofs 
#[post("/ecdsa/sign/first", format = "json", data = "<sign_msg1>")]
pub fn sign_first(
    sc_entity: State<SCE>,
    sign_msg1: Json<SignMsg1>,
) -> Result<Json<SignReply1>> {
    match sc_entity.sign_first(sign_msg1.into_inner()) {
        Ok(res) => return Ok(Json(res)),
        Err(e) => return Err(e),
    }
}

#[openapi]
/// # Second round of the 2P-ECDSA signing protocol: signature generation and verification
#[post("/ecdsa/sign/second", format = "json", data = "<sign_msg2>")]
pub fn sign_second(sc_entity: State<SCE>, sign_msg2: Json<SignMsg2>) -> Result<Json<Vec<Vec<u8>>>> {
    match sc_entity.sign_second(sign_msg2.into_inner()) {
        Ok(res) => return Ok(Json(res)),
        Err(e) => return Err(e),
    }
}

#[cfg(test)]
pub mod tests {
    use super::*;
    use crate::protocol::util::tests::test_sc_entity;
    use shared_lib::structs::SignSecondMsgRequest;
    use crate::protocol::util::tests::BACKUP_TX_NOT_SIGNED;
    use bitcoin::Transaction;
    use std::str::FromStr;
    use mockito;
    use serde_json;
    use curv::elliptic::curves::traits::ECScalar;
    use curv::cryptographic_primitives::proofs::sigma_dlog::DLogProof;
    use crate::curv::cryptographic_primitives::proofs::sigma_dlog::ProveDLog;
    use curv::cryptographic_primitives::proofs::sigma_ec_ddh::ECDDHProof;

    #[test]
    fn test_keygen_lockbox_client() {
        let user_id = Uuid::from_str("001203c9-93f0-46f9-abda-0678c891b2d3").unwrap();
        let mut db = MockDatabase::new();
        db.expect_set_connection_from_config().returning(|_| Ok(()));
        db.expect_create_user_session().returning(|_, _, _| Ok(()));
        db.expect_get_user_auth().returning(move |_| Ok(user_id));
        db.expect_get_lockbox_url().returning(|_| Ok(Some(Url::from_str(&mockito::server_url()).unwrap())));
        db.expect_update_s1_pubkey().returning(|_, _| Ok(()));
        db.expect_update_public_master().returning(|_,_| Ok(()));

        let mut sc_entity = test_sc_entity(db, Some(Url::parse(&mockito::server_url()).unwrap()));

        let kg_first_msg = party_one::KeyGenFirstMsg { pk_commitment: BigInt::from(0), zk_pok_commitment: BigInt::from(1) };

        let serialized_m1 = serde_json::to_string(&(&user_id,&kg_first_msg)).unwrap();

        let _m_1 = mockito::mock("POST", "/ecdsa/keygen/first")
          .with_header("content-type", "application/json")
          .with_body(serialized_m1)
          .create();

        let kg_msg_1 = KeyGenMsg1 { shared_key_id: user_id, protocol: Protocol::Deposit };

        let return_msg = sc_entity.first_message(kg_msg_1).unwrap();

        assert_eq!(kg_first_msg.pk_commitment,return_msg.msg.pk_commitment);
        assert_eq!(kg_first_msg.zk_pok_commitment,return_msg.msg.zk_pok_commitment);

        let secret_share: FE = ECScalar::new_random();
        let d_log_proof = DLogProof::prove(&secret_share);
        let json = r#"
                {
                    "public_share":{"x":"de6822e27f1223c9a8200408fa002c612c3635d801ea6c3315789f8cf3e3fe29","y":"e3231aca5034eb8bd5271b728a516720088a69e124ccbd982003c50b474bb22a"},
                    "secret_share":"eddb897ad33e4fef8b71bd4b6eab7e6f3c6acfe8d6346989389706e4c2331be6"
                }
            "#;

        let ec_key_pair: party_one::EcKeyPair = serde_json::from_str(&json.to_string()).unwrap();

        let comm_witness = party_one::CommWitness {
            pk_commitment_blind_factor: BigInt::from(0),
            zk_pok_blind_factor: BigInt::from(1),
            public_share: ECPoint::generator(),
            d_log_proof: d_log_proof.clone(),
        };

        let (kg_party_one_second_message, _, _): (
            party1::KeyGenParty1Message2,
            party_one::PaillierKeyPair,
            party_one::Party1Private,
        ) = MasterKey1::key_gen_second_message(
            comm_witness,
            &ec_key_pair,
            &d_log_proof,
        );

        let serialized_m2 = serde_json::to_string(&kg_party_one_second_message).unwrap();

        let _m_2 = mockito::mock("POST", "/ecdsa/keygen/second")
          .with_header("content-type", "application/json")
          .with_body(serialized_m2)
          .create();

        let kg_msg_2 = KeyGenMsg2 { shared_key_id: user_id, dlog_proof: d_log_proof};

        let return_msg = sc_entity.second_message(kg_msg_2).unwrap();

        assert_eq!(kg_party_one_second_message.c_key,return_msg.msg.c_key);

    }

    #[test]
    fn test_sign_lockbox_client() {
        let user_id = Uuid::from_str("001203c9-93f0-46f9-abda-0678c891b2d3").unwrap();
        let tx_backup: Transaction = serde_json::from_str(&BACKUP_TX_NOT_SIGNED).unwrap();
        let mut db = MockDatabase::new();
        db.expect_set_connection_from_config().returning(|_| Ok(()));
        db.expect_create_user_session().returning(|_, _, _| Ok(()));
        db.expect_get_user_auth().returning(move |_| Ok(user_id));
        db.expect_get_lockbox_url().returning(|_| Ok(Some(Url::parse(&mockito::server_url()).unwrap())));
        db.expect_get_user_backup_tx().returning(move |_| Ok(tx_backup.clone()));
        db.expect_update_user_backup_tx().returning(|_, _| Ok(()));
        let hexhash = r#"
                "0000000000000000000000000000000000000000000000000000000000000000"
            "#;
        let sig_hash: sha256d::Hash = serde_json::from_str(&hexhash.to_string()).unwrap();
        db.expect_get_sighash().returning(move |_| Ok(sig_hash));
        db.expect_update_shared_pubkey().returning(|_,_| Ok(()));

        let mut sc_entity = test_sc_entity(db, Some(Url::parse(&mockito::server_url()).unwrap()));

        let (eph_key_gen_first_message_party_two, _, _) =
            MasterKey2::sign_first_message();

        let sign_msg1 = SignMsg1 {
            shared_key_id: user_id,
            eph_key_gen_first_message_party_two,
        };

        let (sign_party_one_first_message, _) :
                (party_one::EphKeyGenFirstMsg, party_one::EphEcKeyPair) = MasterKey1::sign_first_message();

        let serialized_m1 = serde_json::to_string(&sign_party_one_first_message).unwrap();

        let _m_1 = mockito::mock("POST", "/ecdsa/sign/first")
          .with_header("content-type", "application/json")
          .with_body(serialized_m1)
          .create();

        let return_msg = sc_entity.sign_first(sign_msg1).unwrap();

        assert_eq!(sign_party_one_first_message.public_share,return_msg.msg.public_share);
        assert_eq!(sign_party_one_first_message.c,return_msg.msg.c);

        let d_log_proof = ECDDHProof {
            a1: ECPoint::generator(),
            a2: ECPoint::generator(),
            z: ECScalar::new_random(),
        };
        let comm_witness = party_two::EphCommWitness {
            pk_commitment_blind_factor: BigInt::from(0),
            zk_pok_blind_factor: BigInt::from(1),
            public_share: ECPoint::generator(),
            d_log_proof: d_log_proof.clone(),
            c: ECPoint::generator(),
        };

        let sign_msg2 = SignMsg2 {
            shared_key_id: user_id,
            sign_second_msg_request: SignSecondMsgRequest {
                protocol: Protocol::Deposit,
                message: BigInt::from(0),
                party_two_sign_message: party2::SignMessage {
                    partial_sig: party_two::PartialSig {c3: BigInt::from(3)},
                    second_message: party_two::EphKeyGenSecondMsg {comm_witness},
                },
            },
        };

        let witness: Vec<Vec<u8>> = vec![vec![48, 68, 2, 32, 94, 197, 64, 97, 183, 140, 229, 202, 52, 141, 214, 128, 218, 92, 31, 159, 14, 192, 114, 167, 169, 166, 85, 208, 129, 89, 59, 72, 233, 119, 11, 69, 2, 32, 101, 93, 62, 147, 163, 225, 79, 143, 112, 88, 161, 251, 186, 215, 255, 67, 246, 19, 93, 17, 135, 235, 196, 111, 228, 236, 109, 196, 131, 192, 230, 245, 1], vec![3, 120, 158, 98, 241, 124, 29, 175, 68, 206, 87, 99, 45, 189, 226, 48, 73, 247, 39, 150, 105, 96, 216, 148, 31, 95, 159, 155, 255, 127, 61, 19, 169]];

        let serialized_m2 = serde_json::to_string(&witness).unwrap();
        let _m_2 = mockito::mock("POST", "/ecdsa/sign/second")
          .with_header("content-type", "application/json")
          .with_body(serialized_m2)
          .create();

        let return_msg = sc_entity.sign_second(sign_msg2).unwrap();

        assert_eq!(return_msg,witness);

    }

}<|MERGE_RESOLUTION|>--- conflicted
+++ resolved
@@ -149,16 +149,8 @@
             let path: &str = "ecdsa/keygen/second";
             let kg_party_one_second_message: party1::KeyGenParty1Message2 = post_lb(&lockbox_url, path, &key_gen_msg2)?;
             kg_party_one_second_msg = kg_party_one_second_message;
-<<<<<<< HEAD
-        }
-        else {
-            let user_id = key_gen_msg2.shared_key_id.clone();
-
-=======
         },
         None => {
-           
->>>>>>> f68481a7
             let party2_public: GE = key_gen_msg2.dlog_proof.pk.clone();
 
             let (comm_witness, ec_key_pair) = db.get_ecdsa_witness_keypair(user_id)?;
