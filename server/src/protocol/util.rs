--- conflicted
+++ resolved
@@ -450,19 +450,6 @@
                 Err(_) => continue
             };
             for statecoin in rec_vec {
-<<<<<<< HEAD
-                // If withdrawn err will be thrown. Return nothing in this case
-                let amount = match self.get_statechain_data_api(statecoin.1) {
-                    Ok(statechain_data) => statechain_data.amount,
-                    Err(_) => continue
-                };
-
-                // If withdraw init
-                let withdrawal_tx = match self.database.has_withdraw_sc_sig(statecoin.0) {
-                    Ok(_) => self.database.get_tx_withdraw(statecoin.0).ok().map(|t| transaction_serialise(&t)),
-                    Err(_e) => None,
-                };
-=======
                 // is completed deposit
                 if (statecoin.1.is_some()) {
                     // If withdrawn err will be thrown. Return nothing in this case
@@ -470,26 +457,13 @@
                         Ok(statechain_data) => statechain_data.amount,
                         Err(_) => continue
                     };
->>>>>>> 6e58847a
-
-                    // If withdraw init
-                    let is_withdrawing;
-                    match self.database.has_withdraw_sc_sig(statecoin.0) {
-                        Ok(_) => is_withdrawing = true,
-                        Err(_e) => is_withdrawing = false,
-                    }
-
-<<<<<<< HEAD
-                recovery_data.push(RecoveryDataMsg {
-                    shared_key_id: statecoin.0,
-                    statechain_id: statecoin.1,
-                    amount,
-                    tx_hex: transaction_serialise(&statecoin.2),
-                    proof_key: recovery_request.key.clone(),
-                    shared_key_data: public,
-                    withdrawing: withdrawal_tx
-                })
-=======
+
+                // If withdraw init
+                let withdrawal_tx = match self.database.has_withdraw_sc_sig(statecoin.0) {
+                    Ok(_) => self.database.get_tx_withdraw(statecoin.0).ok().map(|t| transaction_serialise(&t)),
+                    Err(_e) => None,
+                };
+
                     let public = match self.database.get_public_master(statecoin.0)?{
                         Some(pm) => {
                             let mut master_key: Party1Public = serde_json::from_str(&pm).map_err(|e| e.to_string())?;
@@ -509,7 +483,7 @@
                         tx_hex: Some(transaction_serialise(&statecoin.2.unwrap())),
                         proof_key: recovery_request.key.clone(),
                         shared_key_data: public,
-                        withdrawing: is_withdrawing
+                        withdrawing: withdrawal_tx
                     })
                 } else {
                     // is generated address (uncompleted deposit)
@@ -533,7 +507,6 @@
                         withdrawing: false
                     })
                 }
->>>>>>> 6e58847a
             }
         }
         return Ok(recovery_data);
