--- conflicted
+++ resolved
@@ -22,18 +22,13 @@
 use crate::error::{DBErrorType, SEError};
 use crate::storage::db::{
     self,
-<<<<<<< HEAD
     StateChainAmount,
 
-=======
-    StateChainAmount
->>>>>>> c84aefed
     //db_deser, db_get_1, db_get_2, db_get_3, db_remove, db_root_get, db_root_get_current_id,
     //db_ser, db_update, 
     //Column, Table,
 };
 use crate::storage::Storage;
-<<<<<<< HEAD
 
 use cfg_if::cfg_if;
 
@@ -45,9 +40,6 @@
     }
 }
 
-=======
-use crate::Database;
->>>>>>> c84aefed
 
 use bitcoin::Transaction;
 use chrono::NaiveDateTime;
@@ -139,7 +131,6 @@
     }
 
   
-
     
     fn prepare_sign_tx(
         &self,
@@ -466,7 +457,6 @@
         funding_txid: &String,
         proof_key: &String,
     ) -> Result<(Option<Root>, Root)> {
-<<<<<<< HEAD
         //Use the mock database trait if in test mode
         cfg_if! {
             if #[cfg(test)]{
@@ -484,9 +474,6 @@
 
         //If mocked out current_root will be randomly chosen
         let current_root = db.get_root(&db.root_get_current_id()?)?;
-=======
-        let current_root = self.database.get_root(&self.database.root_get_current_id()?)?;
->>>>>>> c84aefed
         let new_root_hash = update_statechain_smt(
             &self.smt_db_loc,
             &current_root.clone().map(|r| r.hash()),
@@ -665,11 +652,7 @@
         
         //let state_chain_id = Uuid::from_str(&state_chain_id).unwrap();
 
-<<<<<<< HEAD
-        let state_chain = self.database.get_statechain_amount(&state_chain_id)?;
-=======
         let state_chain = self.get_statechain(&state_chain_id)?;
->>>>>>> c84aefed
         let tx_backup = self.database.get_backup_transaction(&state_chain_id)?;
         
         Ok({
