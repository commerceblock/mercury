//! StateEntity Utilities
//!
//! StateChain Entity protocol Utilites API calls trait and implementat. Also other non-trait
//! utility functions.

pub use super::super::Result;
use super::{ecdsa::MasterKey1, transfer_batch::{transfer_batch_is_ended, BatchTransfer}};
extern crate shared_lib;
use shared_lib::{
    mainstay::Attestable,
    mocks::mock_electrum::MockElectrum,
    state_chain::*,
    structs::*,
    util::{get_sighash, tx_withdraw_verify, transaction_deserialise, transaction_serialise},
    Root,
};

use shared_lib::structs::Protocol;

use rocket_okapi::openapi;
use crate::error::{DBErrorType, SEError};
use crate::storage::Storage;
use crate::{server::StateChainEntity, Database};
use cfg_if::cfg_if;

use electrumx_client::{electrumx_client::ElectrumxClient, interface::Electrumx};
#[cfg(test)]
use mockito::{mock, Matcher, Mock};
pub use monotree::Proof;
use rocket::State;
use rocket_contrib::json::Json;
use std::str::FromStr;
use uuid::Uuid;
use bitcoin::OutPoint;

const MAX_LOCKTIME: u32 = 500000000; // bitcoin tx nlocktime cutoff

//Generics cannot be used in Rocket State, therefore we define the concrete
//type of StateChainEntity here
cfg_if! {
    if #[cfg(any(test,feature="mockdb"))]{
        use crate::MockDatabase;
        use monotree::database::MemoryDB;
        type SCE = StateChainEntity::<MockDatabase, MemoryDB>;
    } else {
        use crate::PGDatabase;
        type SCE = StateChainEntity::<PGDatabase, PGDatabase>;
    }
}

/// StateChain Entity Utilities API calls. Includes Information GET requests and prepare_sign_tx which
/// is used in all Protocols
pub trait Utilities {
    /// API: Return StateChain Entity fee information.
    fn get_fees(&self) -> Result<StateEntityFeeInfoAPI>;

    /// API: Generates sparse merkle tree inclusion proof for some key in a tree with some root.
    fn get_smt_proof(&self, smt_proof_msg: SmtProofMsgAPI) -> Result<Option<Proof>>;

    /// API: Get root of sparse merkle tree. Will be via Mainstay in the future.
    //fn get_smt_root(&self) -> Result<Option<Root>>;

    /// API: Get root of sparse merkle tree. Will be via Mainstay in the future.
    //fn get_confirmed_smt_root(
    //    &self,
    //) -> Result<Option<Root>>;

    /// API: Return a TransferBatchData status.
    /// Triggers check for all transfers complete - if so then finalize all.
    /// Also triggers check for batch transfer lifetime. If passed then cancel all transfers and punish state chains.
    //fn get_transfer_batch_status(
    //    &self,
    //    batch_id: String,
    //) -> Result<TransferBatchDataAPI>;

    /// API: Prepare to co-sign a transaction input. This is where SE checks that the tx to be signed is
    /// honest and error free:
    ///     - Check tx data
    ///     - Calculate and store tx sighash for validation before performing ecdsa::sign
    fn prepare_sign_tx(&self, prepare_sign_msg: PrepareSignTxMsg) -> Result<()>;

    /// API: Return statecoin info, proofs and backup txs to enable wallet recovery from the proof key.
    /// The request includes the public proof key and an authenticating signature
    fn get_recovery_data(&self, recovery_request: Vec<RecoveryRequest>) -> Result<Vec<RecoveryDataMsg>>;

    // get amount histogram of statecoins
    fn get_coin_info(&self) -> Result<CoinValueInfo>;
}

impl Utilities for SCE {
    fn get_fees(&self) -> Result<StateEntityFeeInfoAPI> {
        Ok(StateEntityFeeInfoAPI {
            address: self.config.fee_address.clone(),
            deposit: self.config.fee_deposit,
            withdraw: self.config.fee_withdraw,
            interval: self.config.lh_decrement,
            initlock: self.config.lockheight_init,
        })
    }

    fn get_smt_proof(&self, smt_proof_msg: SmtProofMsgAPI) -> Result<Option<Proof>> {
        // ensure root exists
        match smt_proof_msg.root.id() {
            Some(id) => {
                if self.database.get_root(id as i64)?.is_none() {
                    return Err(SEError::DBError(
                        DBErrorType::NoDataForID,
                        format!("Root id: {:?}", id),
                    ));
                }
            }
            None => {
                return Err(SEError::DBError(
                    DBErrorType::NoDataForID,
                    format!("Root does not have an id: {:?}", smt_proof_msg.root),
                ));
            }
        }

        Ok(gen_proof_smt(
            self.smt.clone(),
            &Some(smt_proof_msg.root.hash()),
            &smt_proof_msg.funding_txid,
        )?)
    }

    // fn get_smt_root(&self, db_read: DatabaseR) -> Result<Option<Root>> {
    //     Ok(db_root_get(&db_read, &db_root_get_current_id(&db_read)?)?)
    // }
    //
    // fn get_confirmed_smt_root(
    //     &self,
    //     db_read: DatabaseR,
    //     db_write: DatabaseW,
    // ) -> Result<Option<Root>> {
    //     Ok(db::get_confirmed_root(
    //         &db_read,
    //         &db_write,
    //         &self.config.mainstay,
    //     )?)
    // }

    // fn get_transfer_batch_status(
    //     &self,
    //     db_read: DatabaseR,
    //     db_write: DatabaseW,
    //     batch_id: String,
    // ) -> Result<TransferBatchDataAPI> {
    //     let batch_id = Uuid::from_str(&batch_id).unwrap();
    //
    //     let (state_chains_str, start_time, finalized) = db_get_3::<String, NaiveDateTime, bool>(
    //         &db_read,
    //         &batch_id,
    //         Table::TransferBatch,
    //         vec![Column::StateChains, Column::StartTime, Column::Finalized],
    //     )?;
    //     let state_chains: HashMap<Uuid, bool> = db_deser(state_chains_str)?;
    //
    //     // Check if all transfers are complete. If so then all transfers in batch can be finalized.
    //     if !finalized {
    //         let mut state_chains_copy = state_chains.clone();
    //         state_chains_copy.retain(|_, &mut v| v == false);
    //         if state_chains_copy.len() == 0 {
    //             self.finalize_batch(&db_read, &db_write, batch_id)?;
    //             info!(
    //                 "TRANSFER_BATCH: All transfers complete in batch. Finalized. ID: {}.",
    //                 batch_id
    //             );
    //         }
    //         // Check batch is still within lifetime
    //         if transfer_batch_is_ended(start_time, self.config.batch_lifetime as i64) {
    //             let mut punished_state_chains: Vec<Uuid> = db_deser(db_get_1(
    //                 &db_read,
    //                 &batch_id,
    //                 Table::TransferBatch,
    //                 vec![Column::PunishedStateChains],
    //             )?)?;
    //
    //             if punished_state_chains.len() == 0 {
    //                 // Punishments not yet set
    //                 info!("TRANSFER_BATCH: Lifetime reached. ID: {}.", batch_id);
    //                 // Set punishments for all statechains involved in batch
    //                 for (statechain_id, _) in state_chains {
    //                     self.state_chain_punish(&db_read, &db_write, statechain_id.clone())?;
    //                     punished_state_chains.push(statechain_id.clone());
    //
    //                     // Remove TransferData involved. Ignore failed update err since Transfer data may not exist.
    //                     let _ = db_remove(&db_write, &statechain_id, Table::Transfer);
    //
    //                     info!(
    //                         "TRANSFER_BATCH: Transfer data deleted. State Chain ID: {}.",
    //                         statechain_id
    //                     );
    //                 }
    //
    //                 db_update(
    //                     &db_write,
    //                     &batch_id,
    //                     Table::TransferBatch,
    //                     vec![Column::PunishedStateChains],
    //                     vec![&db_ser(punished_state_chains)?],
    //                 )?;
    //
    //                 info!(
    //                     "TRANSFER_BATCH: Punished all state chains in failed batch. ID: {}.",
    //                     batch_id
    //                 );
    //             }
    //             return Err(SEError::Generic(String::from("Transfer Batch ended.")));
    //         }
    //     }
    //
    //     // return status of transfers
    //     Ok(TransferBatchDataAPI {
    //         state_chains,
    //         finalized,
    //     })
    // }

    fn prepare_sign_tx(&self, prepare_sign_msg: PrepareSignTxMsg) -> Result<()> {
        // Verify unsigned withdraw tx to ensure co-sign will be signing the correct data
        let mut amount = 0;
<<<<<<< HEAD
        
        for (i, input_amount) in prepare_sign_msg.input_amounts.iter().enumerate(){
            let user_id = &prepare_sign_msg.shared_key_ids[i];
=======

        let user_id =prepare_sign_msg.shared_key_id;
        for input_amount in &prepare_sign_msg.input_amounts{
>>>>>>> cd6c84c0
            self.check_user_auth(&user_id)?;
            amount += input_amount;

            if prepare_sign_msg.protocol == Protocol::Withdraw {
                // Verify withdrawal has been authorised via presense of withdraw_sc_sig
                if let Err(_) = self.database.has_withdraw_sc_sig(*user_id) {
                    return Err(SEError::Generic(String::from(
                        "Withdraw has not been authorised. /withdraw/init must be called first.",
                    )));
                }
            }
        }


        // calculate SE fee amount from rate
        let withdraw_fee = (amount * self.config.fee_withdraw) / 10000 as u64;
        let tx = transaction_deserialise(&prepare_sign_msg.tx_hex)?;

        // Which protocol are we signing for?
        match prepare_sign_msg.protocol {
            Protocol::Withdraw => {
                tx_withdraw_verify(
                    &prepare_sign_msg,
                    &self.config.fee_address,
                    &withdraw_fee,
                )?;

                for (i, user_id) in prepare_sign_msg.shared_key_ids.iter().enumerate(){
                    let statechain_id = self.database.get_statechain_id(*user_id)?;
                    let tx_backup = self.database.get_backup_transaction(statechain_id)?;

<<<<<<< HEAD
                    // Check funding txid UTXO info
                    let tx_backup_input = tx_backup.input.get(0).unwrap().previous_output.to_owned();
                    if tx
                        .input
                        .get(i)
                        .unwrap()
                        .previous_output
                        .to_owned().clone()
                        != tx_backup_input
                    {
                        return Err(SEError::Generic(format!(
                            "Incorrect withdraw transacton input - input number {}", i
                        )));
                    }
                }

                for (i, input_addr) in prepare_sign_msg.input_addrs.iter().enumerate(){
                        let user_id = &prepare_sign_msg.shared_key_ids[i];
                        // Update UserSession with withdraw tx info
                        let sig_hash = get_sighash(
                            &tx,
                            &i,
                            &input_addr,
                            &prepare_sign_msg.input_amounts[i],
                            &self.config.network,
                        );

                        self.database.update_withdraw_tx_sighash(
                            &user_id,
                            sig_hash,
                            tx.clone(),
                        )?;

                        info!(
                            "WITHDRAW: Withdraw tx ready for signing. User ID: {:?}.",
                            user_id
                        );
        
                        // Verify withdrawal has been authorised via presense of withdraw_sc_sig
                        if let Err(_) = self.database.has_withdraw_sc_sig(*user_id) {
                            return Err(SEError::Generic(String::from(
                                "Withdraw has not been authorised. /withdraw/init must be called first.",
                        )));
                        }
        
                        let statechain_id = self.database.get_statechain_id(*user_id)?;
                        let tx_backup = self.database.get_backup_transaction(statechain_id)?;

                        // Check funding txid UTXO info
                        let tx_backup_input = tx_backup.input.get(0).unwrap().previous_output.to_owned();
                        if tx
                            .input
                            .get(i)
                            .unwrap()
                            .previous_output
                            != tx_backup_input
                        {
                            return Err(SEError::Generic(String::from(
                                "Incorrect withdraw transacton input.",
                            )));
                        }

                        // Update UserSession with withdraw tx info
                   
=======
                // Check funding txid UTXO info
                let tx_backup_input = tx_backup.input.get(0).unwrap().previous_output.to_owned();
                if tx
                    .input
                    .get(0)
                    .unwrap()
                    .previous_output
                    .to_owned().clone()
                    != tx_backup_input
                {
                    return Err(SEError::Generic(String::from(
                        "Incorrect withdraw transacton input.",
                    )));
                }

                for (i, input_addr) in prepare_sign_msg.input_addrs.iter().enumerate(){
                    // Update UserSession with withdraw tx info
                    let sig_hash = get_sighash(
                        &tx,
                        &0,
                        &input_addr,
                        &prepare_sign_msg.input_amounts[i],
                        &self.config.network,
                    );
>>>>>>> cd6c84c0

                        self.database.update_withdraw_tx_sighash(
                            &user_id,
                            sig_hash,
                            tx.clone(),
                        )?;
                }

                info!(
                    "WITHDRAW: Withdraw tx ready for signing. User ID: {:?}.",
                    user_id
                );

                 // Verify withdrawal has been authorised via presense of withdraw_sc_sig
                if let Err(_) = self.database.has_withdraw_sc_sig(user_id) {
                    return Err(SEError::Generic(String::from(
                        "Withdraw has not been authorised. /withdraw/init must be called first.",
                    )));
                }

                tx_withdraw_verify(
                    &prepare_sign_msg,
                    &self.config.fee_address,
                    &withdraw_fee,
                )?;


                info!(
                    "WITHDRAW: Withdraw tx ready for signing. User IDs: {:?}.",
                    prepare_sign_msg.shared_key_ids
                );
            }
            _ => {
                // Verify unsigned backup tx to ensure co-sign will be signing the correct data
                if prepare_sign_msg.input_addrs.len() != prepare_sign_msg.input_amounts.len() {
                    return Err(SEError::Generic(String::from(
                        "Back up tx number of signing addresses != number of input amounts.",
                    )));
                }

                // Verify that there is a single input
                if tx.input.len() != 1 {
                    return Err(SEError::Generic(String::from(
                        "Expected a single input address for transfer.",
                    )));
                }

                //check that the locktime is height and not epoch
                if (tx.lock_time as u32) >= MAX_LOCKTIME {
                    return Err(SEError::Generic(String::from(
                        "Backup tx locktime specified as Unix epoch time not block height.",
                    )));
                }

                //check withdrawal fee is correctly set

                tx_withdraw_verify(
                    &prepare_sign_msg,
                    &self.config.fee_address,
                    &withdraw_fee,
                )?;

                let user_id = prepare_sign_msg.shared_key_ids[0];

                //for transfer (not deposit)
                if prepare_sign_msg.protocol == Protocol::Transfer {
                    //verify transfer locktime is correct
                    let statechain_id = self.database.get_statechain_id(user_id)?;
                    let current_tx_backup = self.database.get_backup_transaction(statechain_id)?;

                    if (current_tx_backup.lock_time as u32) != (tx.lock_time as u32) + (self.config.lh_decrement as u32) {
                        return Err(SEError::Generic(String::from(
                            "Backup tx locktime not correctly decremented.",
                        )));
                    }

                }

                let sig_hash = get_sighash(
                    &tx,
                    &0,
                    &prepare_sign_msg.input_addrs[0],
                    &prepare_sign_msg.input_amounts[0],
                    &self.config.network,
                );

                self.database.update_sighash(&user_id, sig_hash)?;

                // Only in deposit case add backup tx to UserSession
                if prepare_sign_msg.protocol == Protocol::Deposit {
                    self.database
                        .update_user_backup_tx(&user_id, tx)?;
                }

                info!(
                    "DEPOSIT: Backup tx ready for signing. Shared Key ID: {}.",
                    user_id
                );
            }
        }
        Ok(())
    }


    fn get_recovery_data(&self, recovery_requests: Vec<RecoveryRequest>) -> Result<Vec<RecoveryDataMsg>> {
        let mut recovery_data = vec!();
        for recovery_request in recovery_requests {
            let (shared_key_id, statechain_id, tx) = match self.database.get_recovery_data(recovery_request.key.clone()) {
                Ok(res) => res,
                Err(_) => continue
            };

            // If withdrawn err will be thrown. Return nothing in this case
            let amount = match self.get_statechain_data_api(statechain_id) {
                Ok(statechain_data) => statechain_data.amount,
                Err(_) => continue
            };

            let master_key: MasterKey1 = serde_json::from_str(&self.database.get_ecdsa_master(shared_key_id)?.unwrap()).unwrap();
            let public = serde_json::to_string(&master_key.public).unwrap();

            recovery_data.push(RecoveryDataMsg {
                shared_key_id,
                statechain_id,
                amount,
                tx_hex: transaction_serialise(&tx),
                proof_key: recovery_request.key,
                shared_key_data: public
            })
        }
        return Ok(recovery_data);
    }

    fn get_coin_info(&self) -> Result<CoinValueInfo> {
        Ok(self.database.get_coins_histogram()?)
    }
}

#[openapi]
/// # Get statechain entity operating information
#[get("/info/fee", format = "json")]
pub fn get_fees(sc_entity: State<SCE>) -> Result<Json<StateEntityFeeInfoAPI>> {
    match sc_entity.get_fees() {
        Ok(res) => return Ok(Json(res)),
        Err(e) => return Err(e),
    }
}

#[openapi]
/// # Get the current statecoin amount histogram
#[get("/info/coins", format = "json")]
pub fn get_coin_info(sc_entity: State<SCE>) -> Result<Json<CoinValueInfo>> {
    match sc_entity.get_coin_info() {
        Ok(res) => return Ok(Json(res)),
        Err(e) => return Err(e),
    }
}

#[openapi]
/// # Get current statechain information for specified statechain ID
#[get("/info/statechain/<statechain_id>", format = "json")]
pub fn get_statechain(
    sc_entity: State<SCE>,
    statechain_id: String,
) -> Result<Json<StateChainDataAPI>> {
    match sc_entity.get_statechain_data_api(Uuid::from_str(&statechain_id).unwrap()) {
        Ok(res) => return Ok(Json(res)),
        Err(e) => return Err(e),
    }
}

#[openapi]
/// # Get the current Sparse Merkle Tree commitment root
#[get("/info/root", format = "json")]
pub fn get_smt_root(sc_entity: State<SCE>) -> Result<Json<Option<Root>>> {
    match sc_entity.get_smt_root() {
        Ok(res) => return Ok(Json(res)),
        Err(e) => return Err(e),
    }
}

#[openapi]
/// # Get the Merkle path proof for a specified statechain (TxID) and root
#[post("/info/proof", format = "json", data = "<smt_proof_msg>")]
pub fn get_smt_proof(
    sc_entity: State<SCE>,
    smt_proof_msg: Json<SmtProofMsgAPI>,
) -> Result<Json<Option<Proof>>> {
    match sc_entity.get_smt_proof(smt_proof_msg.into_inner()) {
        Ok(res) => return Ok(Json(res)),
        Err(e) => return Err(e),
    }
}

#[openapi]
/// # Get batch transfer status and statecoin IDs for specified batch ID
#[get("/info/transfer-batch/<batch_id>", format = "json")]
pub fn get_transfer_batch_status(
    sc_entity: State<SCE>,
    batch_id: String,
) -> Result<Json<TransferBatchDataAPI>> {
    match sc_entity.get_transfer_batch_status(Uuid::from_str(&batch_id).unwrap()) {
        Ok(res) => return Ok(Json(res)),
        Err(e) => return Err(e),
    }
}

#[openapi]
/// # Recover statechain and backup transaction for proof key
#[post("/info/recover", format = "json", data = "<request_recovery_data>")]
pub fn get_recovery_data(
    sc_entity: State<SCE>,
    request_recovery_data: Json<Vec<RecoveryRequest>>,
) -> Result<Json<Vec<RecoveryDataMsg>>> {
    match sc_entity.get_recovery_data(request_recovery_data.into_inner()) {
        Ok(res) => return Ok(Json(res)),
        Err(e) => return Err(e),
    }
}

#[openapi]
/// # Submit transaction details to the server in preparation for 2P-ECDSA signing
#[post("/prepare-sign", format = "json", data = "<prepare_sign_msg>")]
pub fn prepare_sign_tx(
    sc_entity: State<SCE>,
    prepare_sign_msg: Json<PrepareSignTxMsg>,
) -> Result<Json<()>> {
    match sc_entity.prepare_sign_tx(prepare_sign_msg.into_inner()) {
        Ok(res) => return Ok(Json(res)),
        Err(e) => return Err(e),
    }
}

#[post("/test/reset-db", format = "json")]
pub fn reset_test_dbs(sc_entity: State<SCE>) -> Result<Json<()>> {
    if sc_entity.config.testing_mode {
        match sc_entity.database.reset() {
            Ok(res) => return Ok(Json(res)),
            Err(e) => return Err(e),
        }
    }
    return Err(SEError::Generic(String::from(
        "Cannot reset Databases when not in testing mode.",
    )));
}



// Utily functions for StateChainEntity to be used throughout codebase.
impl SCE {
    /// Query an Electrum Server for a transaction's confirmation status.
    /// Return Ok() if confirmed or Error if not within configured confirmation number.
    pub fn verify_tx_confirmed(&self, txid: &String) -> Result<()> {

        if self.config.required_confirmation == 0 {
            return Ok(());
        };

        let mut electrum: Box<dyn Electrumx> = if self.config.testing_mode {
            Box::new(MockElectrum::new())
        } else {
            Box::new(ElectrumxClient::new(self.config.electrum_server.clone()).unwrap())
        };

        info!(
            "DEPOSIT: Verifying funding transaction confirmation. Txid: {}",
            txid
        );

        match electrum.get_transaction_conf_status(txid.clone(), false) {
            Ok(res) => {
                // Check for tx confs. If none after 10*(block time) then return error.
                if res.confirmations.is_none() {
                    return Err(SEError::Generic(String::from(
                        "Funding Transaction not confirmed.",
                    )));
                }
                else if res.confirmations.unwrap() < self.config.required_confirmation {
                    return Err(SEError::Generic(String::from(
                        "Funding Transaction insufficient confirmations.",
                    )));
                }
                else {
                    return Ok(());
                }
            }
            Err(_) => {
                return Err(SEError::Generic(String::from(
                    "Funding Transaction not found.",
                )));
            }
        }
    }

    // Set state chain time-out
    pub fn state_chain_punish(&self, statechain_id: Uuid) -> Result<()> {
        let sc_locked_until = self.database.get_sc_locked_until(statechain_id)?;

        if is_locked(sc_locked_until).is_err() {
            return Err(SEError::Generic(String::from(
                "State chain is already locked. This should not be possible.",
            )));
        }

        self.database.update_locked_until(
            &statechain_id,
            &get_locked_until(self.config.conductor.punishment_duration as i64)?,
        )?;

        info!(
            "PUNISHMENT: State Chain ID: {} locked for {}s.",
            statechain_id, self.config.conductor.punishment_duration
        );
        Ok(())
    }

    /// Check if user has passed authentication.
    pub fn check_user_auth(&self, user_id: &Uuid) -> Result<()> {
        // check authorisation id is in DB (and TOOD: check password?)
        if let Err(_) = self.database.get_user_auth(*user_id) {
            return Err(SEError::AuthError);
        }
        Ok(())
    }

    pub fn get_transfer_batch_status(&self, batch_id: Uuid) -> Result<TransferBatchDataAPI> {
        let tbd = self.database.get_transfer_batch_data(batch_id)?;
        debug!("TRANSFER_BATCH: data: {:?}", tbd);
        let mut finalized = tbd.finalized;
        if !finalized {
            debug!("TRANSFER_BATCH: attempting to finalize batch transfer - batch id: {}", batch_id);
            // Attempt to finalize transfers - will fail with Err if not all ready to be finalized
            match self.finalize_batch(batch_id){
                Ok(_) => {
                        info!(
                        "TRANSFER_BATCH: All transfers complete in batch. Finalized. ID: {}.",
                        batch_id
                        );
                        finalized = true;
                    },
                Err(_) => (),
            }
            // Check batch is still within lifetime
            debug!("TRANSFER_BATCH: checking if batch transfer has ended");
            if transfer_batch_is_ended(tbd.start_time, self.config.batch_lifetime as i64) {
                let mut punished_state_chains: Vec<Uuid> =
                    self.database.get_punished_state_chains(batch_id)?;

                if punished_state_chains.len() == 0 {
                    // Punishments not yet set
                    info!("TRANSFER_BATCH: Lifetime reached. ID: {}.", batch_id);
                    // Set punishments for all statechains involved in batch
                    for statechain_id in tbd.state_chains {
                        self.state_chain_punish(statechain_id.clone())?;
                        punished_state_chains.push(statechain_id.clone());

                        // Remove TransferData involved. Ignore failed update err since Transfer data may not exist.
                        let _ = self.database.remove_transfer_data(&statechain_id);

                        info!(
                            "TRANSFER_BATCH: Transfer data deleted. State Chain ID: {}.",
                            statechain_id
                        );
                    }

                    self.database
                        .update_punished(&batch_id, punished_state_chains)?;

                    info!(
                        "TRANSFER_BATCH: Punished all state chains in failed batch. ID: {}.",
                        batch_id
                    );
                }
                return Err(SEError::TransferBatchEnded(String::from("Timeout")));
            }
            debug!("TRANSFER_BATCH: batch transfer ongoing: {:?}", tbd);
        }

        debug!("TRANSFER_BATCH: batch transfer ended: {:?}, finalized: {}", tbd, finalized);
        // return status of transfers
        Ok(TransferBatchDataAPI {
            state_chains: tbd.state_chains,
            finalized,
        })
    }
}

impl<T: Database + Send + Sync + 'static, D: monotree::Database + Send + Sync + 'static> Storage
    for StateChainEntity<T, D>
{
    /// Update the database and the mainstay slot with the SMT root, if applicable
    fn update_root(&self, root: &Root) -> Result<i64> {
        let db = &self.database;

        match &self.config.mainstay {
            Some(c) => match root.attest(&c) {
                Ok(_) => (),
                Err(e) => info!("Mainstay attestation error: {}.",e.to_string()),
            },
            None => (),
        };

        let id = db.root_update(root)?;
        Ok(id)
    }

    // Update SMT with new (key: value) pair and update current root value
    fn update_smt(
        &self,
        funding_txid: &String,
        proof_key: &String,
    ) -> Result<(Option<Root>, Root)> {
        let db = &self.database;

        //If mocked out current_root will be randomly chosen
        let current_root_id = db.root_get_current_id()?;
        let current_root = db.get_root(current_root_id)?;

        let new_root_hash = update_statechain_smt(
            self.smt.clone(),
            &current_root.clone().map(|r| r.hash()),
            funding_txid,
            proof_key,
        )?;

        let new_root = Root::from_hash(&new_root_hash.unwrap());
        self.update_root(&new_root)?; // Update current root

        Ok((current_root, new_root))
    }

    fn get_smt_root(&self) -> Result<Option<Root>> {
        Ok(self
            .database
            .get_root(self.database.root_get_current_id()?)?)
    }

    /// Update the database with the latest available mainstay attestation info
    fn get_confirmed_smt_root(&self) -> Result<Option<Root>> {
        use crate::shared_lib::mainstay::{
            Commitment, CommitmentIndexed, CommitmentInfo, MainstayAPIError,
        };

        let db = &self.database;

        fn update_db_from_ci<U: Database>(db: &U, ci: &CommitmentInfo) -> Result<Option<Root>> {
            let mut root = Root::from_commitment_info(ci);
            let current_id = db.root_get_current_id()?;
            let mut id;
            for x in 0..=current_id - 1 {
                id = current_id - x;
                let root_get = db.get_root(id)?;
                match root_get {
                    Some(r) => {
                        if r.hash() == ci.commitment().to_hash() {
                            match r.id() {
                                Some(r_id) => {
                                    root.set_id(&r_id);
                                    break;
                                }
                                None => (),
                            }
                        }
                    }
                    None => (),
                };
            }

            let root = root;

            match db.root_update(&root) {
                Ok(_) => Ok(Some(root)),
                Err(e) => Err(e),
            }
        }

        match &self.config.mainstay {
            Some(conf) => {
                match &db.get_confirmed_smt_root()? {
                    Some(cr_db) => {
                        //Search for update

                        //First try to find the latest root in the latest commitment
                        let result = match &CommitmentInfo::from_latest(conf) {
                            Ok(ci) => match cr_db.commitment_info() {
                                Some(ci_db) => {
                                    if ci_db == ci {
                                        Ok(Some(cr_db.clone()))
                                    } else {
                                        update_db_from_ci(db, ci)
                                    }
                                }
                                None => update_db_from_ci(db, ci),
                            },
                            Err(e) => Err(SEError::SharedLibError(e.to_string())),
                        };

                        //Search for the roots in historical mainstay commitments if not found from latest
                        match result? {
                            Some(r) => Ok(Some(r)),
                            None => {
                                let current_id = db.root_get_current_id()?;
                                for x in 0..=current_id - 1 {
                                    let id = current_id - x;
                                    let _ = match db.get_root(id)? {
                                        Some(r) => {
                                            match &CommitmentInfo::from_commitment(
                                                conf,
                                                &Commitment::from_hash(&r.hash()),
                                            ) {
                                                Ok(ci) => {
                                                    let mut root = Root::from_commitment_info(ci);
                                                    root.set_id(&id);
                                                    //Latest confirmed commitment found. Updating db
                                                    return match self.database.root_update(&root) {
                                                        Ok(_) => Ok(Some(root)),
                                                        Err(e) => Err(e),
                                                    };
                                                }

                                                //MainStay::NotFoundRrror is acceptable - continue the search. Otherwise return the error
                                                Err(e) => {
                                                    match e.downcast_ref::<MainstayAPIError>() {
                                                        Some(e) => match e {
                                                            MainstayAPIError::NotFoundError(_) => {
                                                                ()
                                                            }
                                                            _ => {
                                                                return Err(SEError::Generic(
                                                                    e.to_string(),
                                                                ))
                                                            }
                                                        },
                                                        None => {
                                                            return Err(SEError::Generic(
                                                                e.to_string(),
                                                            ))
                                                        }
                                                    }
                                                }
                                            };
                                        }
                                        None => (),
                                    };
                                }
                                Ok(None)
                            }
                        }
                    }
                    None => match &CommitmentInfo::from_latest(conf) {
                        Ok(ci) => update_db_from_ci(db, ci),
                        Err(e) => Err(SEError::SharedLibError(e.to_string())),
                    },
                }
            }
            None => Ok(None),
        }
    }

    fn get_root(&self, id: i64) -> Result<Option<Root>> {
        self.database.get_root(id)
    }

    //    fn save_user_session(&self, id: &Uuid, auth: String, proof_key: String)
    //-> Result<()>;

    // fn save_statechain(&self, statechain_id: &Uuid, statechain: &StateChain,
    //amount: i64,
    //user_id: &Uuid) -> Result<()>;

    //fn save_backup_tx(&self, statechain_id: &Uuid, backup_tx: &Transaction)
    //   -> Result<()>;

    //Returns: (new_root, current_root)
    //fn update_smt(&self, backup_tx: &Transaction, proof_key: &String)
    //   -> Result<(Option<Root>, Root)>;

    //fn save_ecdsa(&self, user_id: &Uuid,
    //    first_msg: party_one::KeyGenFirstMsg) -> Result<()>;

    //fn get_confirmed_root(&self, id: &i64) -> Result<Option<Root>>;

    //fn get_root(&self, id: &i64) -> Result<Option<Root>>;

    //fn update_root(&self, root: &Root) -> Result<i64>;

    fn get_statechain(&self, statechain_id: Uuid) -> Result<StateChain> {
        self.database.get_statechain(statechain_id)
    }

    fn get_statechain_data_api(&self, statechain_id: Uuid) -> Result<StateChainDataAPI> {
        //let statechain_id = Uuid::from_str(&statechain_id).unwrap();

        let state_chain = self.database.get_statechain_amount(statechain_id)?;

        let state = state_chain.chain.chain.get(0).unwrap().next_state.clone();

        if state.is_some() {
                if state.unwrap().purpose == String::from("WITHDRAW") {
                    return Ok({StateChainDataAPI {
                        amount: state_chain.amount as u64,
                        utxo: OutPoint::null(),
                        chain: state_chain.chain.chain,
                        locktime: 0 as u32,
                    }});
                }
            }

        let tx_backup = self.database.get_backup_transaction(statechain_id)?;

        return Ok({StateChainDataAPI {
            amount: state_chain.amount as u64,
            utxo: tx_backup.input.get(0).unwrap().previous_output,
            chain: state_chain.chain.chain,
            locktime: tx_backup.lock_time,
        }});
    }

    //fn authorise_withdrawal(&self, user_id: &Uuid, signature: StateChainSig) -> Result<()>;

    // /withdraw/confirm
    //fn confirm_withdrawal(&self, user_id: &Uuid, address: &String)->Result<()>;

    // /transfer/sender
    //fn init_transfer(&self, user_id: &Uuid, sig: &StateChainSig)->Result<()>;

    // Returns statechain_id, sstatechain_sig_str, x1_str
    //fn get_transfer(&self, statechain_id: &Uuid) -> Result<(Uuid, StateChainSig, FE)>;

    //Returns party1_private_str, party2_public_str
    //fn get_transfer_ecdsa_pair(&self, user_id: &Uuid) -> Result<Party1Private, GE>;

    //fn finalize_transfer(&self, &Option<BatchData>, tf_data: &TransferFinalizeData);

    //fn batch_transfer_exists(&self, batch_id: &Uuid, sig: &StateChainSig)-> bool;

    // /transfer/batch/init
    //fn init_batch_transfer(&self, batch_id: &Uuid,
    //                   state_chains: &HashMap<Uuid, bool>) -> Result<()>;

    // Update the locked until time of a state chain (used for punishment)
    //fn update_locked_until(&self, statechain_id: &Uuid, time: &NaiveDateTime);

    //Update the list of punished state chains
    //fn update_punished(&self, punished: &Vec<Uuid>);
}

#[cfg(test)]
pub mod mocks {
    use super::{mock, Matcher, Mock};

    pub mod ms {
        use super::*;
        pub fn commitment_proof_not_found() -> Mock {
            mock(
                "GET",
                Matcher::Regex(r"^/commitment/commitment\?commitment=[abcdef\d]{64}".to_string()),
            )
            .with_header("Content-Type", "application/json")
            .with_body(
                "{\"error\":\"Not found\",\"timestamp\":1596123963077,
                \"allowance\":{\"cost\":3796208}}",
            )
        }

        pub fn post_commitment() -> Mock {
            mock("POST", "/commitment/send")
            .match_header("content-type", "application/json")
            .with_body(json!({"response":"Commitment added","timestamp":1541761540,"allowance":{"cost":4832691}}).to_string())
            .with_header("content-type", "application/json")
        }

        pub fn commitment() -> Mock {
            mock("GET", "/latestcommitment?position=1")
               .with_header("Content-Type", "application/json")
               .with_body("{
                   \"response\":
                    {
                        \"commitment\": \"71c7f2f246caf3e4f0b94ea4ad54b6c506687069bf1e17024cd5961b0df78d6d\",
                        \"merkle_root\": \"47fc767ebc5095133d6de9a060c248c115b3fdf5f30921de2ee111225690de01\",
                        \"txid\": \"4be7f5fbd3272cec65e520f5b04c79c2059548c4576558aac3f4f6655138d5d4\"
                    },
                    \"timestamp\": 1548329166363,
                    \"allowance\":
                    {
                        \"cost\": 3119659
                    }
                }")
        }

        pub fn commitment_proof() -> Mock {
            mock("GET",
                        "/commitment/commitment?commitment=71c7f2f246caf3e4f0b94ea4ad54b6c506687069bf1e17024cd5961b0df78d6d")
                        .with_header("Content-Type", "application/json")
                        .with_body("{\"response\":{
                            \"attestation\":{\"merkle_root\":\"47fc767ebc5095133d6de9a060c248c115b3fdf5f30921de2ee111225690de01\",
                    \"txid\":\"4be7f5fbd3272cec65e520f5b04c79c2059548c4576558aac3f4f6655138d5d4\",\"confirmed\":true,
                    \"inserted_at\":\"12:07:54 05/02/2020 UTC\"},
                    \"merkleproof\":{\"position\":1,
                    \"merkle_root\":\"47fc767ebc5095133d6de9a060c248c115b3fdf5f30921de2ee111225690de01\",
                    \"commitment\":\"71c7f2f246caf3e4f0b94ea4ad54b6c506687069bf1e17024cd5961b0df78d6d\",
                    \"ops\":[{\"append\":false,\"commitment\":\"31e66288b9074bcfeb3bc5734f2d0b189ad601b61f86b8241ee427648b59fdbc\"},
                    {\"append\":true,\"commitment\":\"60da74551926c4283dd4b4e295d2a1eb5147b5cf6c7c2019e8b64c22a1ba5bab\"},{\"append\":true,
                    \"commitment\":\"94adb04ab09036fbc6cc164ec6df4d9d8fba45bcd7901a03d2e91b123071a5ec\"}]}}
                    ,\"timestamp\":1593160486862,
                    \"allowance\":{\"cost\":17954530}
                    }")
        }
    }
}

#[cfg(test)]
pub mod tests {
    use super::*;
    use crate::shared_lib::mainstay;
    use crate::{structs::StateChainAmount, MockDatabase};
    use monotree::database::{Database as monotreeDatabase, MemoryDB};
    use std::convert::TryInto;
    use std::str::FromStr;
    use bitcoin::Transaction;

    // Useful data structs for tests throughout codebase
    pub static BACKUP_TX_NOT_SIGNED: &str = "{\"version\":2,\"lock_time\":0,\"input\":[{\"previous_output\":\"faaaa0920fbaefae9c98a57cdace0deffa96cc64a651851bdd167f397117397c:0\",\"script_sig\":\"\",\"sequence\":4294967295,\"witness\":[]}],\"output\":[{\"value\":9000,\"script_pubkey\":\"00148fc32525487d2cb7323c960bdfb0a5ee6a364738\"}]}";
    pub static BACKUP_TX_SIGNED: &str = "{\"version\":2,\"lock_time\":0,\"input\":[{\"previous_output\":\"faaaa0920fbaefae9c98a57cdace0deffa96cc64a651851bdd167f397117397c:0\",\"script_sig\":\"\",\"sequence\":4294967295,\"witness\":[[48,68,2,32,45,42,91,77,252,143,55,65,154,96,191,149,204,131,88,79,80,161,231,209,234,229,217,100,28,99,48,148,136,194,204,98,2,32,90,111,183,68,74,24,75,120,179,80,20,183,60,198,127,106,102,64,37,193,174,226,199,118,237,35,96,236,45,94,203,49,1],[2,242,131,110,175,215,21,123,219,179,199,144,85,14,163,42,19,197,97,249,41,130,243,139,15,17,51,185,147,228,100,122,213]]}],\"output\":[{\"value\":9000,\"script_pubkey\":\"00148fc32525487d2cb7323c960bdfb0a5ee6a364738\"}]}";
    pub static STATE_CHAIN: &str = "{\"chain\":[{\"data\":\"026ff25fd651cd921fc490a6691f0dd1dcbf725510f1fbd80d7bf7abdfef7fea0e\",\"next_state\":null}]}";
    pub static STATE_CHAIN_SIG: &str = "{ \"purpose\": \"TRANSFER\", \"data\": \"026ff25fd651cd921fc490a6691f0dd1dcbf725510f1fbd80d7bf7abdfef7fea0e\", \"sig\": \"3045022100abe02f0d1918aca36b634eb1af8a4e0714f3f699fb425de65cc661e538da3f2002200a538a22df665a95adb739ff6bb592b152dba5613602c453c58adf70858f05f6\"}";
    pub static MASTER_KEY: &str = "{\"public\":{\"q\":{\"x\":\"f8308498a5b5996eb7c410fb7ada7f3524d604b45b247cc4d13e5a32c3763908\",\"y\":\"7e41091fd5ab1138d1a3cdf41b43c82a064839a6b82b251be2be70099b642d1a\"},\"p1\":{\"x\":\"701e7d08608e6065b8f19f7cd867bcd7c5c4a11290e51187210a66713349c76c\",\"y\":\"10f76cae4eac6727bec6ae239de37d806a4877bc418f9fadaad0fd379cb11e73\"},\"p2\":{\"x\":\"caff57b3e214231182b2ba729079422887527dec2c2be1af03eb9a28be046fbb\",\"y\":\"94d4d2624a6be1e5fccf22ea5d7d2294a65f86b23642e7107c5523bb383d2612\"},\"paillier_pub\":{\"n\":\"11489233870088042333010221250016305472224248130131837344400358635737478519468920848276451747026121985401781804607266395846806728547165860151830628936151241253052105217375620729553123605998218501591757218904947955026013349855548130232876481464163645763380508660165838175358408923868455078398162478065282146744074902115770410655628975593804546170315851709066735895285416399351986223748741323752676766246912115655411869835426209804163120117240537098699118426250380831687194901410283437954378683229249501222250355118886953166922692541953136499596437296944964919863277847025337779172484000271289374153321801582770169915217\"},\"c_key\":\"13acbe9791ae6136f0d3700bad8cbe723ed2676e33d9f080122283a3a5838e3418d9ae3f61cc5e3b033ec71979f339c87e2da410c46a3a6238e40fc403799b5b7855bf529c381bd80288f5002f62a460cc005ec71e85c7d0eda2133245a857fe414c8653f0248016545618e2d53f466e3808edfe15774fb32ffeafc98dc08dd9eaca2e5411ae22bd4dad358bffadb51e82d2f99404ff73db8c473a2483133863aeaf6ffccd455fe4ba0966f90e85ea02083962d15779215941396676d90a0ce99a09adaa064956f506ca40d18ba91a7f9826a2e82050fb3b569790b5642ac45e39d9dfb63f8c975c30090f9eceaca387129539eaebfcedc17d2e49f0bd029e3591ac30e3db26139368b1423cf058e2128978411518e87c2d3c106a91c16de80895ad7f928a9a40c6d5aac356bd2966b3bf98c77f616f04329caecc895d13d16d8193e9f0bfe866c86a2eee3b2b0beb95478d4c216e00f8a9712618599d176ad253e59e9e27743f1e61a710bb9a0ae989226900ef809acb17e11f9f068bdb35fd7a767560e912da3aa98cd9d529b3d993e360d73f19adf830599f71ca139f6e17014302dce8a40401276d3a7e3dda04ef4b344a7dc4cb94c106c346e389ab7e089b97aa1e3f1680d4b8eeb62d405ab3a4e827b93dd15074e1dfd74244a9b4857017818b63504399c98fc02d0b3af135a0d7ac4f9de9a7cd47fdbe40cb3a6185b6\"},\"private\":{\"x1\":\"7d40223e23d9be8a484f02c193f6d637ee920d22107bcc271315ecd7cf7bd417\",\"paillier_priv\":{\"p\":\"95968611635960852961029982396007186819172638068010828329449274935568627735159638229570155217385550521772837802209343399026212621624237395184543248204625051917248015126148738583692391387724379315739614056981768639631978130165718525707250385364943792301344169291673198185105717525805446423420947171964258675871\",\"q\":\"119718662948572417380116608786988393154649208452700228802334036347214087888515999164811204446322560182519144489173108609786997536166347774811155976446122754875172588386796176207110943485933259100127115436979944772204093241941218507628108172049881866436113901845596310515366261414462580028675547493957305267727\"},\"c_key_randomness\":\"2cca6bbfb2f111aaa52b33bd3320cff512f23010822687156ed81f231403d0c2ded58514221d81cd8185bf584efd79534e55b78da3766a18175121d0df84c098c442553513cda8646a81e36cd3bd853381678d6cba7adeb2dffc425e6209bf0ccd2a824d78d1fe8ad388d999c626cd1d0bad6e312fbdd06f219de1e7379e1b8c1f1c8bd50bcfc8acad0692f5028252e18ffe60268ecea8cf35343895d9f78e406ea9301f3392d6b78ea87884a710d548cad991571abe8264653e63dc30c4276b7fcfeb9783bc7e7f88b2d573e3de2d6fe4d3809c50866b820402925621a7bcae34d87914db54455ce5ffd189e2d0bb9032913e4be221eae1a22e31d5803cbc07\"},\"chain_code\":\"0\"}";

    pub fn test_sc_entity(db: MockDatabase) -> SCE {
        let mut sc_entity = SCE::load(db, MemoryDB::new("")).unwrap();
        sc_entity.config.testing_mode = true;
        sc_entity.config.mainstay = Some(mainstay::MainstayConfig::mock_from_url(&test_url()));
        sc_entity
    }

    fn test_url() -> String {
        String::from(&mockito::server_url())
    }

    #[test]
    #[serial]
    fn test_verify_root() {
        let mut db = MockDatabase::new();
        db.expect_set_connection_from_config().returning(|_| Ok(()));
        db.expect_root_update().returning(|_| Ok(1 as i64));
        db.expect_root_get_current_id().returning(|| Ok(1 as i64));
        db.expect_get_root().returning(|_| Ok(None));
        db.expect_root_get_current_id().returning(|| Ok(1 as i64));
        db.expect_get_root()
            .returning(|_x| Ok(Some(Root::from_random())));
        db.expect_root_update().returning(|_x| Ok(1));
        db.expect_get_confirmed_smt_root()
            .returning(|| Ok(Some(Root::from_random())));

        let sc_entity = test_sc_entity(db);

        //No commitments initially
        let _m = mocks::ms::commitment_proof_not_found();

        assert_eq!(sc_entity.get_smt_root().unwrap(), None, "expected Ok(None)");

        let com1 = mainstay::Commitment::from_str(
            "71c7f2f246caf3e4f0b94ea4ad54b6c506687069bf1e17024cd5961b0df78d6d",
        )
        .unwrap();

        let root1 = Root::from_hash(&com1.to_hash());

        assert_eq!(root1.hash(), com1.to_hash(), "expected roots to match");

        let _m_send = mocks::ms::post_commitment().create();

        let _root1_id = match sc_entity.update_root(&root1) {
            Ok(id) => id,
            Err(e) => {
                assert!(false, e.to_string());
                0
            }
        };

        // Root posted but not confirmed yet

        //Update the local copy of root1
        //let root1 = db_root_get(&db_read, &(root1_id as i64)).unwrap().unwrap();

        assert!(root1.is_confirmed() == false);

        //Some time later, the root is committed to mainstay
        let _m_com = mocks::ms::commitment().create();
        let _m_com_proof = mocks::ms::commitment_proof().create();

        //The root should be confirmed now
        let rootc = sc_entity.get_confirmed_smt_root().unwrap().unwrap();

        assert!(rootc.is_confirmed(), "expected the root to be confirmed");

        //let root1 = db_root_get(&db_read, &(root1_id as i64)).unwrap().unwrap();

        assert_eq!(
            rootc.hash(),
            root1.hash(),
            "expected equal Root hashes:\n{:?}\n\n{:?}",
            rootc,
            root1
        );

        assert!(rootc.is_confirmed(), "expected root to be confirmed");
    }

    #[test]
    #[serial]
    fn test_update_root_smt() {
        let mut db = MockDatabase::new();
        db.expect_set_connection_from_config().returning(|_| Ok(()));
        db.expect_root_update().returning(|_| Ok(1 as i64));
        db.expect_root_get_current_id().returning(|| Ok(1 as i64));
        db.expect_get_root().returning(|_| Ok(None));
        db.expect_root_get_current_id().returning(|| Ok(1 as i64));
        db.expect_get_root()
            .returning(|_x| Ok(Some(Root::from_random())));
        db.expect_root_update().returning(|_x| Ok(1));
        db.expect_get_confirmed_smt_root()
            .returning(|| Ok(Some(Root::from_random())));
        let sc_entity = test_sc_entity(db);

        //Mainstay post commitment mock
        let _m = mocks::ms::post_commitment().create();

        let (_, new_root) = sc_entity
            .update_smt(
                &"1dcaca3b140dfbfe7e6a2d6d7cafea5cdb905178ee5d377804d8337c2c35f62e".to_string(),
                &"026ff25fd651cd921fc490a6691f0dd1dcbf725510f1fbd80d7bf7abdfef7fea0e".to_string(),
            )
            .unwrap();

        let hash_exp: [u8; 32] =
            hex::decode("cfeecaedcbaa90b750637ad2044b2e4b6425bd1430fc7250dceb28053a7e2733")
                .unwrap()[..]
                .try_into()
                .unwrap();

        assert_eq!(new_root.hash(), hash_exp, "new root incorrect");
    }

    #[test]
    #[serial]
    fn test_get_recovery_data() {
        let user_id = Uuid::new_v4();
        let statechain_id = Uuid::new_v4();
        let tx_backup = serde_json::from_str::<Transaction>(
                            &BACKUP_TX_SIGNED.to_string(),
                        ).unwrap();
        let amount = 1000;

        let recovery_data = RecoveryDataMsg {
            shared_key_id: user_id,
            statechain_id,
            amount,
            tx_hex: transaction_serialise(&tx_backup),
            proof_key: "03b2483ab9bea9843bd9bfb941e8c86c1308e77aa95fccd0e63c2874c0e3ead3f5".to_string(),
            shared_key_data: "".to_string(),
        };


        let mut db = MockDatabase::new();
        db.expect_set_connection_from_config().returning(|_| Ok(()));
        db.expect_get_recovery_data().returning(move |key| {
            // return error to simulate no statecoin for key
            if key.len() == 0 {
                return Err(SEError::Generic("error".to_string()));
            }
            Ok((user_id,statechain_id,serde_json::from_str::<Transaction>(
                &BACKUP_TX_SIGNED.to_string(),
            ).unwrap()))
        });
        db.expect_get_statechain_amount().returning(move |_| {
            Ok(StateChainAmount {
                chain: serde_json::from_str::<StateChain>(&STATE_CHAIN.to_string()).unwrap(),
                amount: 10000,
            })
        });
        db.expect_get_backup_transaction().returning(move |_| {
            Ok(serde_json::from_str::<Transaction>(
                &BACKUP_TX_SIGNED.to_string(),
            ).unwrap())
        });
        db.expect_get_ecdsa_master().returning(move |_| {
            Ok(Some(MASTER_KEY.to_string()))
        });

        let sc_entity = test_sc_entity(db);

        // get_recovery invalid public key
        let recover_msg = vec!(RecoveryRequest {
            key: "0297901882fc1601c3ea2b5326c4e635455b5451573c619782502894df69e24548".to_string(),
            sig: "".to_string(),
        },RecoveryRequest {
            key: "".to_string(),
            sig: "".to_string(),
        });

        let recovery_return = sc_entity.get_recovery_data(recover_msg).unwrap();
        assert_eq!(recovery_return.len(), 1);
        assert_eq!(recovery_data.shared_key_id, recovery_return[0].shared_key_id);
        assert_eq!(recovery_data.statechain_id, recovery_return[0].statechain_id);
        assert_eq!(recovery_data.tx_hex,recovery_return[0].tx_hex);
    }
}<|MERGE_RESOLUTION|>--- conflicted
+++ resolved
@@ -220,15 +220,9 @@
     fn prepare_sign_tx(&self, prepare_sign_msg: PrepareSignTxMsg) -> Result<()> {
         // Verify unsigned withdraw tx to ensure co-sign will be signing the correct data
         let mut amount = 0;
-<<<<<<< HEAD
-        
+
         for (i, input_amount) in prepare_sign_msg.input_amounts.iter().enumerate(){
             let user_id = &prepare_sign_msg.shared_key_ids[i];
-=======
-
-        let user_id =prepare_sign_msg.shared_key_id;
-        for input_amount in &prepare_sign_msg.input_amounts{
->>>>>>> cd6c84c0
             self.check_user_auth(&user_id)?;
             amount += input_amount;
 
@@ -260,55 +254,53 @@
                     let statechain_id = self.database.get_statechain_id(*user_id)?;
                     let tx_backup = self.database.get_backup_transaction(statechain_id)?;
 
-<<<<<<< HEAD
-                    // Check funding txid UTXO info
-                    let tx_backup_input = tx_backup.input.get(0).unwrap().previous_output.to_owned();
-                    if tx
-                        .input
+                // Check funding txid UTXO info
+                let tx_backup_input = tx_backup.input.get(0).unwrap().previous_output.to_owned();
+                if tx
+                    .input
                         .get(i)
-                        .unwrap()
-                        .previous_output
-                        .to_owned().clone()
-                        != tx_backup_input
-                    {
+                    .unwrap()
+                    .previous_output
+                    .to_owned().clone()
+                    != tx_backup_input
+                {
                         return Err(SEError::Generic(format!(
                             "Incorrect withdraw transacton input - input number {}", i
-                        )));
-                    }
+                    )));
+                }
                 }
 
                 for (i, input_addr) in prepare_sign_msg.input_addrs.iter().enumerate(){
                         let user_id = &prepare_sign_msg.shared_key_ids[i];
-                        // Update UserSession with withdraw tx info
-                        let sig_hash = get_sighash(
-                            &tx,
+                    // Update UserSession with withdraw tx info
+                    let sig_hash = get_sighash(
+                        &tx,
                             &i,
-                            &input_addr,
-                            &prepare_sign_msg.input_amounts[i],
-                            &self.config.network,
-                        );
-
-                        self.database.update_withdraw_tx_sighash(
-                            &user_id,
-                            sig_hash,
-                            tx.clone(),
-                        )?;
+                        &input_addr,
+                        &prepare_sign_msg.input_amounts[i],
+                        &self.config.network,
+                    );
+
+                    self.database.update_withdraw_tx_sighash(
+                        &user_id,
+                        sig_hash,
+                        tx.clone(),
+                    )?;
 
                         info!(
                             "WITHDRAW: Withdraw tx ready for signing. User ID: {:?}.",
                             user_id
                         );
-        
+
                         // Verify withdrawal has been authorised via presense of withdraw_sc_sig
                         if let Err(_) = self.database.has_withdraw_sc_sig(*user_id) {
                             return Err(SEError::Generic(String::from(
                                 "Withdraw has not been authorised. /withdraw/init must be called first.",
-                        )));
+                    )));
                         }
-        
+
                         let statechain_id = self.database.get_statechain_id(*user_id)?;
                         let tx_backup = self.database.get_backup_transaction(statechain_id)?;
-
                         // Check funding txid UTXO info
                         let tx_backup_input = tx_backup.input.get(0).unwrap().previous_output.to_owned();
                         if tx
@@ -322,54 +314,14 @@
                                 "Incorrect withdraw transacton input.",
                             )));
                         }
-
                         // Update UserSession with withdraw tx info
                    
-=======
-                // Check funding txid UTXO info
-                let tx_backup_input = tx_backup.input.get(0).unwrap().previous_output.to_owned();
-                if tx
-                    .input
-                    .get(0)
-                    .unwrap()
-                    .previous_output
-                    .to_owned().clone()
-                    != tx_backup_input
-                {
-                    return Err(SEError::Generic(String::from(
-                        "Incorrect withdraw transacton input.",
-                    )));
-                }
-
-                for (i, input_addr) in prepare_sign_msg.input_addrs.iter().enumerate(){
-                    // Update UserSession with withdraw tx info
-                    let sig_hash = get_sighash(
-                        &tx,
-                        &0,
-                        &input_addr,
-                        &prepare_sign_msg.input_amounts[i],
-                        &self.config.network,
-                    );
->>>>>>> cd6c84c0
-
                         self.database.update_withdraw_tx_sighash(
                             &user_id,
                             sig_hash,
                             tx.clone(),
                         )?;
-                }
-
-                info!(
-                    "WITHDRAW: Withdraw tx ready for signing. User ID: {:?}.",
-                    user_id
-                );
-
-                 // Verify withdrawal has been authorised via presense of withdraw_sc_sig
-                if let Err(_) = self.database.has_withdraw_sc_sig(user_id) {
-                    return Err(SEError::Generic(String::from(
-                        "Withdraw has not been authorised. /withdraw/init must be called first.",
-                    )));
-                }
+                    }
 
                 tx_withdraw_verify(
                     &prepare_sign_msg,
@@ -382,7 +334,7 @@
                     "WITHDRAW: Withdraw tx ready for signing. User IDs: {:?}.",
                     prepare_sign_msg.shared_key_ids
                 );
-            }
+            },
             _ => {
                 // Verify unsigned backup tx to ensure co-sign will be signing the correct data
                 if prepare_sign_msg.input_addrs.len() != prepare_sign_msg.input_amounts.len() {
