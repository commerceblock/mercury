--- conflicted
+++ resolved
@@ -146,15 +146,12 @@
     max_swap_size: u32,
     //minimum wallet version number
     wallet_requirement: String,
-<<<<<<< HEAD
     //punishment timeout
     punishment_timeout: u32,
     //punished coins with expiry time
     punishment_map: HashMap<Uuid, NaiveDateTime>,
-=======
     //permitted swap size groups
     permitted_groups: Vec<u64>,
->>>>>>> 7ce95863
     //State chain id to requested swap size map
     statechain_swap_size_map: BisetMap<Uuid, u64>,
     //A map of state chain registereds for swap to amount
@@ -198,15 +195,12 @@
             daily_epochs: config.daily_epochs.clone(),
             max_swap_size: config.max_swap_size.clone(),
             wallet_requirement: config.swap_wallet_version.clone(),
-<<<<<<< HEAD
             #[cfg(not(test))]
             punishment_timeout: config.punishment_duration.clone() as u32,
             #[cfg(test)]
             punishment_timeout: 24, 
             punishment_map: HashMap::<Uuid, NaiveDateTime>::new(),
-=======
             permitted_groups: permitted_groups_int,
->>>>>>> 7ce95863
             statechain_swap_size_map: BisetMap::<Uuid, u64>::new(),
             statechain_amount_map: BisetMap::<Uuid, u64>::new(),
             group_info_map: HashMap::<SwapGroup, GroupStatus>::new(),
@@ -333,7 +327,6 @@
             return Err(SEError::SwapError(format!("Coin in active swap. Seconds remaining: {:?}", &seconds_remaining)));
         };
 
-<<<<<<< HEAD
         // check and update punishment list
         if self.punishment_map.contains_key(&statechain_id) {
             let now: NaiveDateTime = Utc::now().naive_utc();
@@ -345,8 +338,6 @@
             }
         }
 
-=======
->>>>>>> 7ce95863
         //If there was an amout already registered for this state chain id then
         //remove it from the inverse table before updating
         if (!self.statechain_amount_map.contains(&statechain_id,&amount)) {
