//! StateEntity Deposit
//!
//! StateEntity Deposit trait and implementation for StateChainEntity.

pub use super::super::Result;
extern crate shared_lib;
use crate::error::SEError;
use crate::server::StateChainEntity;
use shared_lib::{state_chain::*, structs::*, util::FEE};

use rocket::State;
use rocket_contrib::json::Json;
use uuid::Uuid;
use crate::storage::Storage;
<<<<<<< HEAD
use crate::Database;
use mockall::predicate::*;
use mockall::*;
=======
use crate::{Database, MockDatabase, PGDatabase};
use cfg_if::cfg_if;

//Generics cannot be used in Rocket State, therefore we define the concrete 
//type of StateChainEntity here
cfg_if! {
    if #[cfg(test)]{
        type SCE = StateChainEntity::<MockDatabase>;
    } else {
        type SCE = StateChainEntity::<PGDatabase>;
    }
}
>>>>>>> d263aead

#[automock]
/// StateChain Deposit protocol trait
pub trait Deposit {
    /// API: Initiliase deposit protocol:
    ///     - Generate and return shared wallet ID
    ///     - Can do auth or other DoS mitigation here
    fn deposit_init(&self, deposit_msg1: DepositMsg1) -> Result<Uuid>;

    /// API: Complete deposit protocol:
    ///     - Wait for confirmation of funding tx in blockchain
    ///     - Create StateChain DB object
    ///     - Update sparse merkle tree with new StateChain entry
    fn deposit_confirm(
        &self,
        deposit_msg2: DepositMsg2,
    ) -> Result<Uuid>;
}

impl Deposit for SCE {
    fn deposit_init(&self, deposit_msg1: DepositMsg1) -> Result<Uuid> {
        // Generate shared wallet ID (user ID)
        let user_id = Uuid::new_v4();

        // if Verification/PoW/authoriation failed {
        //      warn!("Failed authorisation.")
        //      Err(SEError::AuthError)
        //  }

        // Create DB entry for newly generated ID signalling that user has passed some
        // verification. For now use ID as 'password' to interact with state entity
        self.database.create_user_session(&user_id, &deposit_msg1.auth,
            &deposit_msg1.proof_key)?;

        info!(
            "DEPOSIT: Protocol initiated. User ID generated: {}",
            user_id
        );
        debug!(
            "DEPOSIT: User ID: {} corresponding Proof key: {}",
            user_id,
            deposit_msg1.proof_key.to_owned()
        );

        Ok(user_id)
    }

    fn deposit_confirm(
        &self,
        deposit_msg2: DepositMsg2,
    ) -> Result<Uuid> {
        // let shared_key_id = deposit_msg2.shared_key_id.clone();
        let user_id = deposit_msg2.shared_key_id;

        // Get back up tx and proof key
        let (tx_backup, proof_key) = self.database.get_backup_transaction_and_proof_key(user_id)?;

        // Ensure backup tx exists is signed
        if tx_backup.input[0].witness.len() == 0 {
            return Err(SEError::Generic(String::from(
                "Signed Back up transaction not found.",
            )));
        }

        // Wait for funding tx existence in blockchain and confs
        self.verify_tx_confirmed(&tx_backup.input[0].previous_output.txid.to_string())?;

        // Create state chain DB object
        let state_chain_id = Uuid::new_v4();
        let amount = (tx_backup.output.last().unwrap().value + FEE) as i64;
        let state_chain = StateChain::new(proof_key.clone());

        // Insert into StateChain table
        self.database.create_statechain(&state_chain_id, &user_id, &state_chain, &amount)?;

        // Insert into BackupTx table
        self.database.create_backup_transaction(&state_chain_id, &tx_backup)?;

        info!(
            "DEPOSIT: State Chain created. ID: {} For user ID: {}",
            state_chain_id, user_id
        );

        // Update sparse merkle tree with new StateChain entry
        let (new_root, current_root) = self.update_smt(
            &tx_backup
                .input
                .get(0)
                .unwrap()
                .previous_output
                .txid
                .to_string(),
                &proof_key,
        )?;

        info!(
            "DEPOSIT: Included in sparse merkle tree. State Chain ID: {}",
            state_chain_id
        );
        debug!(
            "DEPOSIT: State Chain ID: {}. New root: {:?}. Previous root: {:?}.",
            state_chain_id, new_root, current_root
        );

        // Update UserSession with StateChain's ID
        self.database.update_statechain_id(&user_id, &state_chain_id)?;
        Ok(state_chain_id)
    }
}


#[post("/deposit/init", format = "json", data = "<deposit_msg1>")]
pub fn deposit_init(
    sc_entity: State<SCE>,
    deposit_msg1: Json<DepositMsg1>,
) -> Result<Json<Uuid>> {
    match sc_entity.deposit_init(deposit_msg1.into_inner()) {
        Ok(res) => return Ok(Json(res)),
        Err(e) => return Err(e),
    }
}

#[post("/deposit/confirm", format = "json", data = "<deposit_msg2>")]
pub fn deposit_confirm(
    sc_entity: State<SCE>,
    deposit_msg2: Json<DepositMsg2>,
) -> Result<Json<Uuid>> {
    match sc_entity.deposit_confirm(deposit_msg2.into_inner()) {
        Ok(res) => return Ok(Json(res)),
        Err(e) => return Err(e),
    }
}


#[cfg(test)]
mod tests {
    use super::*;
    use shared_lib::Root;
    use std::str::FromStr;
    use bitcoin::{consensus, Transaction, util::misc::hex_bytes};

    fn test_deposit_init() {
        let user_id = Uuid::from_str("001203c9-93f0-46f9-abda-0678c891b2d3").unwrap();
        let proof_key = String::from("65aab40995d3ed5d03a0567b04819ff12641b84c17f5e9d5dd075571e183469c8f");

        // db.expect_create_user_session()
        // .returning(|_| Ok(user_id));

        // server.deposit_init(DepositMsg1{
        //     auth: String::from("auth"),
        //     proof_key
        // } )
    }

    fn test_deposit_confirm() {
        let user_id = Uuid::from_str("001203c9-93f0-46f9-abda-0678c891b2d3").unwrap();
        let proof_key = String::from("65aab40995d3ed5d03a0567b04819ff12641b84c17f5e9d5dd075571e183469c8f");

        let tx_backup: Transaction =
            consensus::deserialize(&hex_bytes(& "{\"version\":2,\"lock_time\":0,\"input\":[{\"previous_output\":\"faaaa0920fbaefae9c98a57cdace0deffa96cc64a651851bdd167f397117397c:0\",\"script_sig\":\"\",\"sequence\":4294967295,\"witness\":[[48,68,2,32,45,42,91,77,252,143,55,65,154,96,191,149,204,131,88,79,80,161,231,209,234,229,217,100,28,99,48,148,136,194,204,98,2,32,90,111,183,68,74,24,75,120,179,80,20,183,60,198,127,106,102,64,37,193,174,226,199,118,237,35,96,236,45,94,203,49,1],[2,242,131,110,175,215,21,123,219,179,199,144,85,14,163,42,19,197,97,249,41,130,243,139,15,17,51,185,147,228,100,122,213]]}],\"output\":[{\"value\":9000,\"script_pubkey\":\"00148fc32525487d2cb7323c960bdfb0a5ee6a364738\"}]}").unwrap()).unwrap();

        let current_root = Root::from_random();

        // db.expect_get_backup_transaction_and_proof_key(user_id)
        // .returning(|_| (tx_backup, proof_key));

        // db.expect_create_statechain()
        //     .returning(|_| Ok(());

        // db.expect_create_backup_transaction()
        //     .returning(|_| Ok(());

        // server.expect_update_smt()
        //     .returning(|_| (None, current_root));

        // db.expect_update_statechain_id()
        //     .returning(|_| Ok(());


        // server.deposit_confirm(DepositMsg2{
        //     shared_key_id: user_id
        // } )

    }
}<|MERGE_RESOLUTION|>--- conflicted
+++ resolved
@@ -12,15 +12,10 @@
 use rocket_contrib::json::Json;
 use uuid::Uuid;
 use crate::storage::Storage;
-<<<<<<< HEAD
-use crate::Database;
-use mockall::predicate::*;
-use mockall::*;
-=======
 use crate::{Database, MockDatabase, PGDatabase};
 use cfg_if::cfg_if;
 
-//Generics cannot be used in Rocket State, therefore we define the concrete 
+//Generics cannot be used in Rocket State, therefore we define the concrete
 //type of StateChainEntity here
 cfg_if! {
     if #[cfg(test)]{
@@ -29,9 +24,7 @@
         type SCE = StateChainEntity::<PGDatabase>;
     }
 }
->>>>>>> d263aead
-
-#[automock]
+
 /// StateChain Deposit protocol trait
 pub trait Deposit {
     /// API: Initiliase deposit protocol:
