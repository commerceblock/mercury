#[cfg(test)]
mod tests {
    extern crate shared_lib;
    use super::super::server;
    use multi_party_ecdsa::protocols::two_party_ecdsa::lindell_2017::*;
    use rocket::http::{ContentType, Status};
    use rocket::local::Client;
    use shared_lib::structs::{
        DepositMsg1, KeyGenMsg1, Protocol, SmtProofMsgAPI, StateEntityFeeInfoAPI,
    };
    use shared_lib::{mainstay, Root};

    use serde_json;
    use std::str::FromStr;
    use uuid::Uuid;

    #[cfg(test)]
    use mockito;

    // test ecdsa::sign can be performed only by authorised user
    #[test]
    #[serial]
    fn test_auth_token() {
<<<<<<< HEAD
        let mainstay_config = mainstay::MainstayConfig::mock_from_url(&mockito::server_url());
=======
        println!("get client");
        let mainstay_config = mainstay::Config::mock_from_url(&mockito::server_url());
        
>>>>>>> 87681e6c
        let client = Client::new(server::get_server(Some(mainstay_config)).unwrap()).expect("valid rocket instance");

        
        // get ID
        println!("get id");
        let deposit_msg1 = DepositMsg1 {
            auth: String::from("auth"),
            proof_key: String::from("proof key"),
        };
        let body = serde_json::to_string(&deposit_msg1).unwrap();
        println!("init");
        let mut response = client
            .post("/deposit/init")
            .body(body)
            .header(ContentType::JSON)
            .dispatch();
        let id_str: String = serde_json::from_str(&response.body_string().unwrap()).unwrap();

        let mut key_gen_msg1 = KeyGenMsg1 {
            shared_key_id: Uuid::from_str(&id_str).unwrap(),
            protocol: Protocol::Deposit,
        };

        println!("first: {}", serde_json::to_string(&key_gen_msg1).unwrap());
        let mut response = client
            .post(format!("/ecdsa/keygen/first"))
            .body(serde_json::to_string(&key_gen_msg1).unwrap())
            .header(ContentType::JSON)
            .dispatch();
        println!("got first");
        assert_eq!(response.status(), Status::Ok);

        let (res, _): (String, party_one::KeyGenFirstMsg) =
            serde_json::from_str(&response.body_string().unwrap()).unwrap();
        assert_eq!(res, id_str);
        println!("finished first");
        // use incorrect ID
        key_gen_msg1.shared_key_id = Uuid::new_v4();
        println!("first incorrect");
        let mut response = client
            .post(format!("/ecdsa/keygen/first"))
            .body(serde_json::to_string(&key_gen_msg1).unwrap())
            .header(ContentType::JSON)
            .dispatch();

        let res = response.body_string().unwrap();
        assert_eq!(
            res,
            "Authentication Error: User authorisation failed".to_string()
        );
    }

    #[test]
    #[serial]
    fn test_err_get_statechain() {
        let mainstay_config = mainstay::MainstayConfig::mock_from_url(&mockito::server_url());
        let client = Client::new(server::get_server(Some(mainstay_config)).unwrap()).expect("valid rocket instance");

        // get_statechain invalid id
        let invalid_id = Uuid::new_v4();
        println!("statechain");
        let mut response = client
            .post(format!("/info/statechain/{}", invalid_id))
            .header(ContentType::JSON)
            .dispatch();
        println!("unwrapping response");
        let res = response.body_string().unwrap();
        println!("response: {}", res);
        assert_eq!(
            res,
            format!("DB Error: No data for identifier. (id: {})", invalid_id)
        );

        // get_statechain no ID
        let mut response = client
            .post(format!("/info/statechain/"))
            .header(ContentType::JSON)
            .dispatch();
        let res = response.body_string().unwrap();
        assert_eq!(res, "Unknown route \'/info/statechain/\'.".to_string());
    }

    #[test]
    #[serial]
    fn test_err_get_smt_proof() {
        let mainstay_config = mainstay::MainstayConfig::mock_from_url(&mockito::server_url());
        let client = Client::new(server::get_server(Some(mainstay_config)).unwrap()).expect("valid rocket instance");

        // None root
        let smt_proof_msg = SmtProofMsgAPI {
            root: Root::from(Some(0), None, &None).unwrap(),
            funding_txid: String::from(
                "c1562f7f15d6b8a51ea2e7035b9cdb8c6c0c41fecb62d459a3a6bf738ff0db0e",
            ),
        };
        let body = serde_json::to_string(&smt_proof_msg).unwrap();
        let mut response = client
            .post(format!("/info/proof"))
            .body(body)
            .header(ContentType::JSON)
            .dispatch();
        let res = response.body_string().unwrap();
        assert_eq!(
            res,
            format!(
                "DB Error: No data for identifier. (id: Root id: {})",
                smt_proof_msg.root.id().unwrap()
            )
        );

        // invalid root for tree
        // first push a random root to tree

        //update_root(db, mc);

        let mut response = client // first grab current root id
            .post(format!("/info/root"))
            .header(ContentType::JSON)
            .dispatch();
        let res = response.body_string().unwrap();
        let current_root: Option<Root> =
            serde_json::from_str(&res).expect(&format!("Error from body string {}", &res));

        let id = match current_root {
            Some(r) => r.id().unwrap(),
            None => 0,
        };

        let proof_msg_id = Some(id + 1);

        let smt_proof_msg = SmtProofMsgAPI {
            root: Root::from(proof_msg_id, Some([1; 32]), &None).unwrap(), // alter ID to become invalid
            funding_txid: String::from(
                "c1562f7f15d6b8a51ea2e7035b9cdb8c6c0c41fecb62d459a3a6bf738ff0db0e",
            ),
        };
        let body = serde_json::to_string(&smt_proof_msg).unwrap();
        let mut response = client
            .post(format!("/info/proof"))
            .body(body)
            .header(ContentType::JSON)
            .dispatch();
        let res = response.body_string().unwrap();

        assert_eq!(
            res,
            format!(
                "DB Error: No data for identifier. (id: Root id: {})",
                smt_proof_msg.root.id().unwrap()
            )
        );

        // Invalid data sent in body - should be of type SmtProofMsgAPI
        let body = String::from("Body String");
        let mut response = client
            .post(format!("/info/proof"))
            .body(body)
            .header(ContentType::JSON)
            .dispatch();
        let res = response.body_string().unwrap();
        assert_eq!(res, format!("Bad request"));
    }

    #[test]
    #[serial]
    fn test_err_get_transfer_batch_status() {
        let mainstay_config = mainstay::MainstayConfig::mock_from_url(&mockito::server_url());
        let client = Client::new(server::get_server(Some(mainstay_config)).unwrap()).expect("valid rocket instance");

        // get_transfer_batch_status invalid id
        let invalid_id = Uuid::new_v4();
        let mut response = client
            .get(format!("/info/transfer-batch/{}", invalid_id))
            .header(ContentType::JSON)
            .dispatch();
        let res = response.body_string().unwrap();
        assert_eq!(
            res,
            format!("DB Error: No data for identifier. (id: {})", invalid_id)
        );

        // get_transfer_batch_status no ID
        let mut response = client
            .get(format!("/info/transfer-batch/"))
            .header(ContentType::JSON)
            .dispatch();
        let res = response.body_string().unwrap();
        assert_eq!(res, "Unknown route \'/info/transfer-batch/\'.".to_string());
    }

    #[test]
    #[serial]
    fn test_get_state_entity_fees() {
        let mainstay_config = mainstay::MainstayConfig::mock_from_url(&mockito::server_url());
        let client = Client::new(server::get_server(Some(mainstay_config)).unwrap()).expect("valid rocket instance");

        let mut response = client
            .post("/info/fee")
            .header(ContentType::JSON)
            .dispatch();

        let resp: StateEntityFeeInfoAPI =
            serde_json::from_str(&response.body_string().unwrap()).unwrap();
        assert_eq!(
            resp.address,
            "bcrt1qjjwk2rk7nuxt6c79tsxthf5rpnky0sdhjr493x".to_string()
        );
        assert_eq!(resp.deposit, 300);
        assert_eq!(resp.withdraw, 300);
    }
}<|MERGE_RESOLUTION|>--- conflicted
+++ resolved
@@ -21,16 +21,10 @@
     #[test]
     #[serial]
     fn test_auth_token() {
-<<<<<<< HEAD
-        let mainstay_config = mainstay::MainstayConfig::mock_from_url(&mockito::server_url());
-=======
-        println!("get client");
-        let mainstay_config = mainstay::Config::mock_from_url(&mockito::server_url());
-        
->>>>>>> 87681e6c
-        let client = Client::new(server::get_server(Some(mainstay_config)).unwrap()).expect("valid rocket instance");
-
-        
+        let mainstay_config = mainstay::MainstayConfig::mock_from_url(&mockito::server_url());
+        let client = Client::new(server::get_server(Some(mainstay_config)).unwrap()).expect("valid rocket instance");
+
+
         // get ID
         println!("get id");
         let deposit_msg1 = DepositMsg1 {
