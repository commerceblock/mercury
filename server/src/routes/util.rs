--- conflicted
+++ resolved
@@ -12,7 +12,7 @@
     Root};
 
 use crate::routes::transfer::finalize_batch;
-use crate::error::SEError;
+use crate::error::{SEError, DBErrorType};
 use crate::storage::{
     db_postgres::{Table, Column, db_remove, db_deser, db_ser, db_update, db_get_1, db_get_3, db_get_2},
     db::{get_root, get_current_root}};
@@ -196,22 +196,17 @@
     smt_proof_msg: Json<SmtProofMsgAPI>,
 ) -> Result<Json<Option<Proof>>> {
     // ensure root exists
-<<<<<<< HEAD
-    if get_root::<[u8;32]>(&state.db, &smt_proof_msg.root.id)?.is_none() {
-        return Err(SEError::Generic(format!("DB Error: Could not find root. Root id: {}",smt_proof_msg.root.id.to_string())));
-=======
     match &smt_proof_msg.root.id(){
         Some(id) => {
             if get_root::<Root>(&state.db, id)?.is_none() {
-                return Err(SEError::DBError(NoDataForID, format!("Root id: {:?}",id)));
+                return Err(SEError::DBError(DBErrorType::NoDataForID, format!("Root id: {:?}",id)));
             }
         },
         None => {
-            return Err(SEError::DBError(NoDataForID, format!("Root does not have an id: {:?}",smt_proof_msg.root)));
-        }
->>>>>>> 2b3f007a
-    }
-    
+            return Err(SEError::DBError(DBErrorType::NoDataForID, format!("Root does not have an id: {:?}",smt_proof_msg.root)));
+        }
+    }
+
     Ok(Json(gen_proof_smt(DB_SC_LOC, &Some(smt_proof_msg.root.hash()), &smt_proof_msg.funding_txid)?))
 }
 
