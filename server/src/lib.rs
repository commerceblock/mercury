#![allow(unused_parens)]
#![recursion_limit = "128"]
#![feature(proc_macro_hygiene, decl_macro)]
#[macro_use]
extern crate rocket;
#[macro_use]
extern crate rocket_contrib;
extern crate chrono;
extern crate config as config_rs;
extern crate uuid;
#[macro_use]
extern crate failure;
extern crate error_chain;
#[macro_use]
extern crate log;
extern crate bisetmap;
extern crate bitcoin;
extern crate cfg_if;
extern crate crypto;
extern crate hex;
extern crate jsonwebtoken as jwt;
extern crate log4rs;
extern crate url;
extern crate rand;

extern crate curv;
extern crate electrumx_client;
extern crate kms;
extern crate monotree;
extern crate multi_party_ecdsa;
extern crate zk_paillier;

#[macro_use]
extern crate serde_derive;
extern crate serde;
extern crate serde_json;

#[cfg(test)]
#[macro_use]
extern crate serial_test;
#[cfg(test)]
extern crate floating_duration;
extern crate mockall;
#[cfg(test)]
extern crate mockito;

extern crate shared_lib;
extern crate clightningrpc;
extern crate clightningrpc_common;

pub mod config;
pub mod error;
pub mod protocol;
pub mod server;
pub mod storage;
pub mod watch;
pub mod rpc;

pub type Result<T> = std::result::Result<T, error::SEError>;
pub type Hash = bitcoin::hashes::sha256d::Hash;

use rocket_contrib::databases::r2d2;
use rocket_contrib::databases::r2d2_postgres::PostgresConnectionManager;

use crate::storage::db::Alpha;
use bitcoin::hashes::sha256d;
use bitcoin::Transaction;
use chrono::NaiveDateTime;
use curv::{FE, GE};
use kms::ecdsa::two_party::*;
use mockall::predicate::*;
use mockall::*;
use multi_party_ecdsa::protocols::two_party_ecdsa::lindell_2017::party_one::Party1Private;
use multi_party_ecdsa::protocols::two_party_ecdsa::lindell_2017::{party_one, party_two};
use rocket_contrib::databases::postgres;
use shared_lib::{state_chain::*, structs::{TransferMsg3,TransferFinalizeData, PODInfo, PODStatus}, 
    Root, structs::CoinValueInfo};
use std::collections::{HashMap, HashSet};
use uuid::Uuid;
use crate::server::UserIDs;
use std::sync::{Arc, Mutex};

#[database("postgres_w")]
pub struct DatabaseW(postgres::Connection);
#[database("postgres_r")]
pub struct DatabaseR(postgres::Connection);
/// Sparse Merkle Tree DB items
pub struct PGDatabaseSmt {
    pub cache: monotree::database::MemCache,
    pub batch_on: bool,
    pub batch: HashMap<Vec<u8>, Vec<u8>>,
    pub table_name: String,
}
/// POstgres database struct for Mercury. Contains database connection pool and SMT DB items.
pub struct PGDatabase {
    pub pool: Option<r2d2::Pool<PostgresConnectionManager>>,
    pub smt: PGDatabaseSmt,
}

use structs::*;

#[automock]
pub trait Database {
    fn get_new() -> Self;
    fn set_connection_from_config(&mut self, config: &crate::config::Config) -> Result<()>;
    fn set_connection(&mut self, url: &String) -> Result<()>;
    fn from_pool(pool: r2d2::Pool<PostgresConnectionManager>) -> Self;
    fn has_withdraw_sc_sig(&self, user_id: Uuid) -> Result<()>;
    fn get_withdraw_sc_sig(&self, user_id: Uuid) -> Result<StateChainSig>;
    fn init_coins_histo(&self, coins_histo: &Mutex<CoinValueInfo>) -> Result<()>;
    fn init_user_ids(&self, user_ids: &Mutex<UserIDs>) -> Result<()>;
    fn update_withdraw_sc_sig(&self, user_id: &Uuid, sig: StateChainSig) -> Result<()>;
    fn update_withdraw_tx_sighash(
        &self,
        user_id: &Uuid,
        sig_hash: Hash,
        tx: Transaction,
    ) -> Result<()>;
    fn update_sighash(&self, user_id: &Uuid, sig_hash: Hash) -> Result<()>;
    fn update_s1_pubkey(&self, user_id: &Uuid, pubkey: &GE) -> Result<()>;
    fn get_lockbox_index(&self, user_id: &Uuid) -> Result<Option<usize>>;
    fn update_lockbox_index(&self, user_id: &Uuid, lockbox_index: &usize)->Result<()>;
    fn get_s1_pubkey(&self, user_id: &Uuid) -> Result<GE>;
    fn update_user_backup_tx(&self, user_id: &Uuid, tx: Transaction) -> Result<()>;
    fn get_user_backup_tx(&self, user_id: Uuid) -> Result<Transaction>;
    fn update_backup_tx(&self, statechain_id: &Uuid, tx: Transaction) -> Result<()>;
    fn get_withdraw_confirm_data(&self, user_id: Uuid) -> Result<WithdrawConfirmData>;
    /// Update root value in DB. Update root with ID or insert new DB item.
    fn root_update(&self, rt: &Root) -> Result<i64>;
    /// Insert a Root into root table
    fn root_insert(&self, root: Root) -> Result<u64>;
    /// Get Id of current Root
    fn root_get_current_id(&self) -> Result<i64>;
    /// Get root with given ID
    fn get_root(&self, id: i64) -> Result<Option<Root>>;
    /// Find the latest confirmed root
    fn get_confirmed_smt_root(&self) -> Result<Option<Root>>;
    fn get_statechain_id(&self, user_id: Uuid) -> Result<Uuid>;
    fn get_owner_id(&self, statechain_id: Uuid) -> Result<Uuid>;
    fn get_user_auth(&self, user_id: &Uuid) -> Result<String>;
    fn get_user_value(&self, user_id: &Uuid) -> Result<u64>;
    fn is_confirmed(&self, statechain_id: &Uuid) -> Result<bool>;
    fn set_confirmed(&self, statechain_id: &Uuid) -> Result<()>;
    fn get_challenge(&self, user_id: &Uuid) -> Result<String>;
    fn update_statechain_id(&self, user_id: &Uuid, statechain_id: &Uuid) -> Result<()>;
    fn get_statechain_amount(&self, statechain_id: Uuid) -> Result<StateChainAmount>;
    fn update_statechain_amount(
        &self,
        statechain_id: &Uuid,
        state_chain: StateChain,
        amount: u64,
        coins_histo: Arc<Mutex<CoinValueInfo>>,
    ) -> Result<()>;
    fn create_statechain(
        &self,
        statechain_id: &Uuid,
        user_id: &Uuid,
        state_chain: &StateChain,
        amount: &i64,
    ) -> Result<()>;
    fn get_statechain(&self, statechain_id: Uuid) -> Result<StateChain>;
    fn update_statechain_owner(
        &self,
        statechain_id: &Uuid,
        state_chain: StateChain,
        new_user_id: &Uuid,
    ) -> Result<()>;
    // Remove statechain_id from user session to signal end of session
    fn remove_statechain_id(&self, user_id: &Uuid) -> Result<()>;
    fn create_backup_transaction(
        &self,
        statechain_id: &Uuid,
        tx_backup: &Transaction,
    ) -> Result<()>;
    fn get_current_backup_txs(&self, locktime: i64) -> Result<Vec<BackupTxID>>;
    fn remove_backup_tx(&self, statechain_id: &Uuid) -> Result<()>;
    fn get_backup_transaction(&self, statechain_id: Uuid) -> Result<Transaction>;
    fn get_backup_transaction_and_proof_key(&self, user_id: Uuid) -> Result<(Transaction, String)>;
    fn get_proof_key(&self, user_id: Uuid) -> Result<String>;
    fn get_sc_locked_until(&self, statechain_id: Uuid) -> Result<NaiveDateTime>;
    fn update_locked_until(&self, statechain_id: &Uuid, time: &NaiveDateTime) -> Result<()>;
    fn get_transfer_batch_data(&self, batch_id: Uuid) -> Result<TransferBatchData>;
    fn has_transfer_batch_id(&self, batch_id: Uuid) -> bool;
    fn get_transfer_batch_id(&self, batch_id: Uuid) -> Result<Uuid>;
    fn get_punished_state_chains(&self, batch_id: Uuid) -> Result<Vec<Uuid>>;
    fn create_transfer(
        &self,
        statechain_id: &Uuid,
        statechain_sig: &StateChainSig,
        x1: &FE,
        batch_id: Option<Uuid>
    ) -> Result<()>;
    fn update_transfer_msg(&self, statechain_id: &Uuid, msg: &TransferMsg3) -> Result<()>;
    fn get_transfer_msg(&self, statechain_id: &Uuid) -> Result<TransferMsg3>;
    fn get_transfer_msg_addr(&self, receive_addr: &str) -> Result<Vec<TransferMsg3>>;
    fn create_transfer_batch_data(
        &self,
        batch_id: &Uuid,
        state_chains: Vec<Uuid>,
    ) -> Result<()>;
    fn get_transfer_data(&self, statechain_id: Uuid) -> Result<TransferData>;
    fn remove_transfer_data(&self, statechain_id: &Uuid) -> Result<()>;
    fn transfer_is_completed(&self, statechain_id: Uuid) -> bool;
    fn get_public_master(&self, user_id: Uuid) -> Result<Option<String>>;    
    fn get_ecdsa_master(&self, user_id: Uuid) -> Result<Option<String>>;
    fn get_ecdsa_witness_keypair(
        &self,
        user_id: Uuid,
    ) -> Result<(party_one::CommWitness, party_one::EcKeyPair)>;
    fn get_ecdsa_s2(&self, user_id: Uuid) -> Result<FE>;
    fn update_keygen_first_msg_and_witness(
        &self,
        user_id: &Uuid,
        key_gen_first_msg: &party_one::KeyGenFirstMsg,
        comm_witness: party_one::CommWitness,
        ec_key_pair: party_one::EcKeyPair,
    ) -> Result<()>;
    fn update_keygen_first_msg(
        &self,
        user_id: &Uuid,
        key_gen_first_msg: &party_one::KeyGenFirstMsg
    ) -> Result<()>;
    fn update_keygen_second_msg(
        &self,
        user_id: &Uuid,
        party2_public: GE,
        paillier_key_pair: party_one::PaillierKeyPair,
        party_one_private: party_one::Party1Private,
    ) -> Result<()>;
    fn init_ecdsa(&self, user_id: &Uuid) -> Result<u64>;
    fn get_keygen_first_msg(&self,user_id: &Uuid) -> Result<party_one::KeyGenFirstMsg>;
    fn get_ecdsa_party_1_private(&self, user_id: Uuid) -> Result<party_one::Party1Private>;
    fn get_ecdsa_keypair(&self, user_id: Uuid) -> Result<ECDSAKeypair>;
    fn update_punished(&self, batch_id: &Uuid, punished_state_chains: Vec<Uuid>) -> Result<()>;
    fn get_transfer_batch_start_time(&self, batch_id: &Uuid) -> Result<NaiveDateTime> ;
    fn get_batch_transfer_statechain_ids(&self, batch_id: &Uuid) -> Result<HashSet<Uuid>>;
    fn get_finalize_batch_data(&self, batch_id: Uuid) -> Result<TransferFinalizeBatchData>;
    fn get_sc_transfer_finalize_data(
        &self,
        statechain_id: &Uuid
    ) -> Result<TransferFinalizeData>;
    fn update_finalize_batch_data(
        &self,
        statechain_id: &Uuid,
        finalized_data: &TransferFinalizeData,
    ) -> Result<()>;
    fn update_transfer_batch_finalized(&self, batch_id: &Uuid, b_finalized: &bool) -> Result<()>;
    fn get_statechain_owner(&self, statechain_id: Uuid) -> Result<StateChainOwner>;
    fn get_recovery_data(&self, proofkey: String) -> Result<Vec<(Uuid,Option<Uuid>,Option<Transaction>)>>;
    // Create DB entry for newly generated ID signalling that user has passed some
    // verification. For now use ID as 'password' to interact with state entity
    fn create_user_session(&self, user_id: &Uuid, auth: &String, 
        proof_key: &String, challenge: &String, 
<<<<<<< HEAD
        user_ids: Arc<Mutex<UserIDs>>) -> Result<()>;
    // Create DB entry for newly generated ID signalling that user has passed some
    // verification. For now use ID as 'password' to interact with state entity
    fn pod_create_user_session(&self, user_id: &Uuid, auth: &String,
        proof_key: &String, user_ids: Arc<Mutex<UserIDs>>) -> Result<()>;
=======
        user_ids: Arc<Mutex<UserIDs>>, value: Option<u64>) -> Result<()>;
>>>>>>> 8385b68f
    // Create new UserSession to allow new owner to generate shared wallet
    fn transfer_init_user_session(
        &self,
        new_user_id: &Uuid,
        statechain_id: &Uuid,
        finalized_data: TransferFinalizeData,
        user_ids: Arc<Mutex<UserIDs>>
    ) -> Result<()>;
    fn update_ecdsa_sign_first(
        &self,
        user_id: Uuid,
        eph_key_gen_first_message_party_two: party_two::EphKeyGenFirstMsg,
        eph_ec_key_pair_party1: party_one::EphEcKeyPair,
    ) -> Result<()>;

    fn get_ecdsa_sign_second_input(&self, user_id: Uuid) -> Result<ECDSASignSecondInput>;

    fn get_tx_withdraw(&self, user_id: Uuid) -> Result<Transaction>;
    fn update_tx_withdraw(&self, user_id: Uuid, tx: Transaction) -> Result<()>;
    fn reset(&self) -> Result<()>;
    fn init(&self, coins_histo: &Mutex<CoinValueInfo>, user_ids: &Mutex<UserIDs>) -> Result<()>;
    fn get_ecdsa_master_key_input(&self, user_id: Uuid) -> Result<ECDSAMasterKeyInput>;
    fn update_public_master(&self, user_id: &Uuid, master_public: Party1Public) -> Result<()>;
    fn update_shared_pubkey(&self, user_id: Uuid, pubkey: GE) -> Result<()>;
    fn set_shared_pubkey(&self, statechain_id: Uuid, pubkey: &String) -> Result<()>;
    fn get_shared_pubkey(&self, user_id: Uuid) -> Result<Option<String>>;
    fn get_statecoin_pubkey(&self, statechain_id: Uuid) -> Result<Option<String>>;
    fn update_ecdsa_master(&self, user_id: &Uuid, master_key: MasterKey1) -> Result<()>;
    fn get_sighash(&self, user_id: Uuid) -> Result<sha256d::Hash>;
    fn set_pay_on_demand_info(&self, pod_info: &PODInfo) -> Result<()>;
    fn get_pay_on_demand_info(&self, token_id: &Uuid) -> Result<PODInfo>;
    fn get_pay_on_demand_status(&self, token_id: &Uuid) -> Result<PODStatus>;
    fn set_pay_on_demand_status(&self, token_id: &Uuid, pod_status: &PODStatus) -> Result<()>;
    fn get_pay_on_demand_confirmed(&self, token_id: &Uuid) -> Result<bool>;
    fn set_pay_on_demand_confirmed(&self, token_id: &Uuid, confirmed: &bool) -> Result<()>;
    fn get_pay_on_demand_amount(&self, token_id: &Uuid) -> Result<u64>;
    fn set_pay_on_demand_amount(&self, token_id: &Uuid, amount: &u64) -> Result<()>;
}

pub mod structs {
    use super::*;

    #[derive(Clone)]
    pub struct StateChainAmount {
        pub chain: StateChain,
        pub amount: i64,
    }

    #[derive(Clone, Debug)]
    pub struct TransferBatchData {
        pub state_chains: HashSet<Uuid>,
        pub punished_state_chains: Vec<Uuid>,
        pub start_time: NaiveDateTime,
        pub finalized: bool,
    }

    #[derive(Clone, Debug)]
    pub struct TransferFinalizeBatchData {
        pub finalized_data_vec: Vec<TransferFinalizeData>,
        pub start_time: NaiveDateTime,
    }

    #[derive(Clone, Debug)]
    pub struct BackupTxID {
        pub tx: Transaction,
        pub id: Uuid,
    }

    #[derive(Debug)]
    pub struct StateChainOwner {
        pub locked_until: NaiveDateTime,
        pub owner_id: Uuid,
        pub chain: StateChain,
    }

    #[derive(Debug)]
    pub struct WithdrawConfirmData {
        pub tx_withdraw: Transaction,
        pub withdraw_sc_sig: StateChainSig,
        pub statechain_id: Uuid,
    }

    pub struct TransferData {
        pub statechain_id: Uuid,
        pub statechain_sig: StateChainSig,
        pub x1: FE,
        pub batch_id: Option<Uuid>,
    }

    #[derive(Clone)]
    pub struct ECDSAKeypair {
        pub party_1_private: Party1Private,
        pub party_2_public: GE,
    }

    pub struct ECDSAFourthMessageInput {
        pub party_one_private: party_one::Party1Private,
        pub party_one_pdl_decommit: party_one::PDLdecommit,
        pub party_two_pdl_first_message: party_two::PDLFirstMessage,
        pub alpha: Alpha,
    }

    pub struct ECDSASignSecondInput {
        pub shared_key: MasterKey1,
        pub eph_ec_key_pair_party1: party_one::EphEcKeyPair,
        pub eph_key_gen_first_message_party_two: party_two::EphKeyGenFirstMsg,
    }

    pub struct ECDSAMasterKeyInput {
        pub party2_public: GE,
        pub paillier_key_pair: party_one::PaillierKeyPair,
        pub party_one_private: party_one::Party1Private,
        pub comm_witness: party_one::CommWitness,
    }
}<|MERGE_RESOLUTION|>--- conflicted
+++ resolved
@@ -251,15 +251,12 @@
     // verification. For now use ID as 'password' to interact with state entity
     fn create_user_session(&self, user_id: &Uuid, auth: &String, 
         proof_key: &String, challenge: &String, 
-<<<<<<< HEAD
         user_ids: Arc<Mutex<UserIDs>>) -> Result<()>;
     // Create DB entry for newly generated ID signalling that user has passed some
     // verification. For now use ID as 'password' to interact with state entity
     fn pod_create_user_session(&self, user_id: &Uuid, auth: &String,
-        proof_key: &String, user_ids: Arc<Mutex<UserIDs>>) -> Result<()>;
-=======
-        user_ids: Arc<Mutex<UserIDs>>, value: Option<u64>) -> Result<()>;
->>>>>>> 8385b68f
+        proof_key: &String, user_ids: Arc<Mutex<UserIDs>>, value: Option<u64>) -> Result<()>;
+
     // Create new UserSession to allow new owner to generate shared wallet
     fn transfer_init_user_session(
         &self,
