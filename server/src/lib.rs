--- conflicted
+++ resolved
@@ -96,14 +96,9 @@
         tx: Transaction,
     ) -> Result<()>;
     fn update_sighash(&self, user_id: &Uuid, sig_hash: Hash) -> Result<()>;
-<<<<<<< HEAD
-    fn update_user_backup_tx(&self, user_id: &Uuid, tx: Transaction) -> Result<()>;
-    fn update_backup_tx(&self, state_chain_id: &Uuid, tx: Transaction) -> Result<()>;
-=======
     fn update_user_backup_tx(&self,user_id: &Uuid, tx: Transaction) -> Result<()>;
     fn get_user_backup_tx(&self,user_id: Uuid) -> Result<Transaction>;
     fn update_backup_tx(&self,state_chain_id: &Uuid, tx: Transaction) -> Result<()>;
->>>>>>> 205d6681
     fn get_withdraw_confirm_data(&self, user_id: Uuid) -> Result<WithdrawConfirmData>;
     /// Update root value in DB. Update root with ID or insert new DB item.
     fn root_update(&self, rt: &Root) -> Result<i64>;
@@ -229,7 +224,7 @@
 
     fn get_tx_withdraw(&self, user_id: Uuid) -> Result<Transaction>;
     fn update_tx_withdraw(&self, user_id: Uuid, tx: Transaction) -> Result<()>;
-    fn reset(&self, smt_db_loc: &String) -> Result<()> {
+    fn reset(&self, _smt_db_loc: &String) -> Result<()> {
         Ok(())
     }
     fn init(&self) -> Result<()> {
