#![allow(unused_parens)]
#![recursion_limit = "128"]
#![feature(proc_macro_hygiene, decl_macro)]
#[macro_use]
extern crate rocket;
#[macro_use]
extern crate rocket_contrib;
extern crate chrono;
extern crate config as config_rs;
extern crate curv;
extern crate kms;
extern crate multi_party_ecdsa;
extern crate uuid;
extern crate zk_paillier;
#[macro_use]
extern crate failure;

extern crate error_chain;

#[macro_use] 
extern crate unborrow;

#[macro_use]
extern crate serde_derive;
extern crate serde;
extern crate serde_json;

#[macro_use]
extern crate log;

#[cfg(test)]
extern crate floating_duration;

extern crate crypto;
extern crate jsonwebtoken as jwt;
extern crate rusoto_dynamodb;
extern crate serde_dynamodb;

extern crate hex;
extern crate shared_lib;

#[cfg(test)]
#[macro_use]
extern crate serial_test;

pub mod error;
pub mod config;
pub mod protocol;
pub mod server;
pub mod storage;

use rocket_contrib::databases::r2d2_postgres::{PostgresConnectionManager, TlsMode};
use rocket_contrib::databases::r2d2;

use uuid::Uuid;
use shared_lib::{Root, structs::*, state_chain::*};
use crate::protocol::transfer::TransferFinalizeData;
use chrono::NaiveDateTime;
use std::collections::HashMap;
use multi_party_ecdsa::protocols::two_party_ecdsa::lindell_2017::party_one::Party1Private;
use multi_party_ecdsa::protocols::two_party_ecdsa::lindell_2017::{party_one, party_two};
use kms::ecdsa::two_party::*;
use mockall::*;
use mockall::predicate::*;
use crate::storage::db::{Alpha, HDPos};

type Result<T> = std::result::Result<T, error::SEError>;
use rocket_contrib::databases::postgres;
use curv::{
    elliptic::curves::traits::{ECPoint, ECScalar},
    {BigInt, FE, GE},
};

use bitcoin::Transaction;
pub type Hash = bitcoin::hashes::sha256d::Hash;

#[database("postgres_w")]
pub struct DatabaseW(postgres::Connection);
#[database("postgres_r")]
<<<<<<< HEAD
pub struct DatabaseR(postgres::Connection);
=======
pub struct DatabaseR(postgres::Connection);

pub struct PGDatabase {
    pub db_connection: fn()->r2d2::PooledConnection<PostgresConnectionManager>
}

pub struct StateChainEntity {
    pub electrum_server: String,
    pub network: String,
    pub testing_mode: bool,  // set for testing mode
    pub fee_address: String, // receive address for fee payments
    pub fee_deposit: u64,    // satoshis
    pub fee_withdraw: u64,   // satoshis
    pub block_time: u64,
    pub batch_lifetime: u64,
    pub punishment_duration: u64,
    pub mainstay_config: Option<mainstay::Config>,
    pub smt_db_loc: String,
    pub database: PGDatabase
}

use structs::*;

#[automock]
pub trait Database {
    fn from_conn(con_fun: fn()->r2d2::PooledConnection<PostgresConnectionManager>)-> Self;
    fn get_test() -> Self;
    fn get_user_auth(&self, user_id: Uuid) -> Result<Uuid>;
    fn has_withdraw_sc_sig(&self, user_id: Uuid) -> Result<()>;
    fn update_withdraw_sc_sig(&self, user_id: &Uuid, sig: StateChainSig) -> Result<()>;
    fn update_withdraw_tx_sighash(&self, user_id: &Uuid, sig_hash: Hash, tx: Transaction) -> Result<()>;
    fn update_sighash(&self, user_id: &Uuid, sig_hash: Hash) -> Result<()>;
    fn update_user_backup_tx(&self,user_id: &Uuid, tx: Transaction) -> Result<()>;
    fn update_backup_tx(&self,state_chain_id: &Uuid, tx: Transaction) -> Result<()>;
    fn get_withdraw_confirm_data(&self, user_id: Uuid) -> Result<WithdrawConfirmData>;
    /// Update root value in DB. Update root with ID or insert new DB item.
    fn root_update(&self, rt: &Root) -> Result<i64>;
    /// Insert a Root into root table
    fn root_insert(&self, root: Root) -> Result<u64>;
    /// Get Id of current Root
    fn root_get_current_id(&self) -> Result<i64>;
    /// Get root with given ID
    fn get_root(&self, id: i64) -> Result<Option<Root>>;
    /// Find the latest confirmed root
    fn get_confirmed_smt_root(&self) -> Result<Option<Root>>;
    fn get_statechain_id(&self, user_id: Uuid) -> Result<Uuid>;
    fn update_statechain_id(&self, user_id: &Uuid, state_chain_id: &Uuid)->Result<()>;
    fn get_statechain_amount(
    &self,
    state_chain_id: Uuid,
    ) -> Result<StateChainAmount>;
    fn update_statechain_amount(&self, state_chain_id: &Uuid, state_chain: StateChain, amount: u64) -> Result<()>;
    fn create_statechain(&self, 
        state_chain_id: &Uuid, 
        user_id: &Uuid, 
        state_chain: &StateChain,
        amount: &i64) -> Result<()>;
    fn get_statechain(
        &self,
        state_chain_id: Uuid,
        ) -> Result<StateChain>;
    fn update_statechain_owner(&self, state_chain_id: &Uuid, 
                    state_chain: StateChain, new_user_id: &Uuid) 
                    -> Result<()>;
    // Remove state_chain_id from user session to signal end of session
    fn remove_statechain_id(&self, user_id: &Uuid) -> Result<()>;
    fn create_backup_transaction(&self, 
        state_chain_id: &Uuid,
        tx_backup: &Transaction) -> Result<()>;
    fn get_backup_transaction(&self, state_chain_id: Uuid) -> Result<Transaction>;
    fn get_backup_transaction_and_proof_key(&self, user_id: Uuid)
        -> Result<(Transaction, String)>;
    fn get_sc_locked_until(&self, state_chain_id: Uuid) -> Result<NaiveDateTime>;
    fn update_locked_until(&self, state_chain_id: &Uuid, 
                            time: &NaiveDateTime)->Result<()>;
    fn get_transfer_batch_data(&self, batch_id: Uuid) -> Result<TransferBatchData>;
    fn has_transfer_batch_id(&self, batch_id: Uuid) -> bool;
    fn get_transfer_batch_id(&self, batch_id: Uuid) -> Result<Uuid>;
    fn get_punished_state_chains(&self, batch_id: Uuid) -> Result<Vec<Uuid>>;
    fn create_transfer(&self, state_chain_id: &Uuid,
        state_chain_sig: &StateChainSig,
        x1: &FE) -> Result<()>;
    fn create_transfer_batch_data(&self, 
        batch_id: &Uuid, 
        state_chains: HashMap<Uuid, bool>) -> Result<()>;
    fn get_transfer_data(&self, state_chain_id: Uuid) -> Result<TransferData>;
    fn remove_transfer_data(&self, state_chain_id: &Uuid) -> Result<()>;
    fn transfer_is_completed(&self, state_chain_id: Uuid) -> bool;
    fn get_ecdsa_master(&self, user_id: Uuid) -> Result<Option<String>>;
    fn get_ecdsa_witness_keypair(&self, user_id: Uuid) 
    -> Result<(party_one::CommWitness, party_one::EcKeyPair)>;
    fn get_ecdsa_s2(&self, user_id: Uuid) -> Result<FE>;
    fn update_keygen_first_msg(&self, 
        user_id: &Uuid,
        key_gen_first_msg: &party_one::KeyGenFirstMsg,
        comm_witness: party_one::CommWitness,
        ec_key_pair: party_one::EcKeyPair)
        ->Result<()>;
    fn update_keygen_second_msg(&self, 
        user_id: &Uuid,
        party2_public: GE,
        paillier_key_pair: party_one::PaillierKeyPair,
        party_one_private: party_one::Party1Private
    ) ->Result<()>;
    fn update_keygen_third_msg(&self, 
        user_id: &Uuid,
        party_one_pdl_decommit: party_one::PDLdecommit,
        party_two_pdl_first_message: party_two::PDLFirstMessage,
        alpha: BigInt
    ) ->Result<()>;
    fn init_ecdsa(&self, user_id: &Uuid) -> Result<u64>;
    fn get_ecdsa_party_1_private(&self, user_id: Uuid) 
        -> Result<party_one::Party1Private>;
    fn get_ecdsa_keypair(&self, user_id: Uuid) -> Result<ECDSAKeypair>;
    fn update_punished(&self, batch_id: &Uuid, punished_state_chains: Vec<Uuid>) -> Result<()>;
    fn get_finalize_batch_data(&self, batch_id: Uuid)-> Result<TransferFinalizeBatchData>;
    fn update_finalize_batch_data(&self, batch_id: &Uuid, 
        state_chains:HashMap<Uuid, bool>, 
        finalized_data_vec: Vec<TransferFinalizeData>) -> Result<()>;
    fn update_transfer_batch_finalized(&self, batch_id: &Uuid, b_finalized: &bool) -> Result<()>;
    fn get_statechain_owner(&self, state_chain_id: Uuid) -> Result<StateChainOwner>;
    // Create DB entry for newly generated ID signalling that user has passed some
    // verification. For now use ID as 'password' to interact with state entity
    fn create_user_session(&self, user_id: &Uuid, auth: &String, 
        proof_key: &String) -> Result<()>;
    // Create new UserSession to allow new owner to generate shared wallet
    fn transfer_init_user_session(&self, new_user_id: &Uuid,
        state_chain_id: &Uuid, 
        finalized_data: TransferFinalizeData) -> Result<()>;
    fn get_ecdsa_fourth_message_input(&self, user_id: Uuid) -> Result<ECDSAFourthMessageInput>;
    fn update_ecdsa_sign_first(&self, user_id: Uuid, 
        eph_key_gen_first_message_party_two: party_two::EphKeyGenFirstMsg,
        eph_ec_key_pair_party1: party_one::EphEcKeyPair) -> Result<()>;

    fn get_ecdsa_sign_second_input(&self, user_id: Uuid) 
        -> Result<ECDSASignSecondInput>;

    fn get_tx_withdraw(&self, user_id: Uuid) -> Result<Transaction>;
    fn update_tx_withdraw(&self, user_id: Uuid, tx: Transaction) -> Result<()>; 
}

pub mod structs {
    use super::*;

    pub struct StateChainAmount {
        pub chain: StateChain,
        pub amount: i64,
    }

    pub struct TransferBatchData {
        pub state_chains: HashMap<Uuid, bool>,
        pub punished_state_chains: Vec<Uuid>,
        pub start_time: NaiveDateTime,
        pub finalized: bool,
    }

    pub struct TransferFinalizeBatchData {
        pub state_chains: HashMap<Uuid, bool>,
        pub finalized_data_vec: Vec<TransferFinalizeData>,
        pub start_time: NaiveDateTime,
    }

    pub struct StateChainOwner {
        pub locked_until: NaiveDateTime,
        pub owner_id: Uuid,
        pub chain: StateChain,
    }

    pub struct WithdrawConfirmData {
        pub tx_withdraw: Transaction,
        pub withdraw_sc_sig: StateChainSig,
        pub state_chain_id: Uuid,
    }

    pub struct TransferData {
        pub state_chain_id: Uuid,
        pub state_chain_sig: StateChainSig,
        pub x1: FE,
    }

    pub struct ECDSAKeypair {
        pub party_1_private: Party1Private,
        pub party_2_public: GE
    }

    pub struct ECDSAFourthMessageInput{
        pub party_one_private: party_one::Party1Private,
        pub party_one_pdl_decommit: party_one::PDLdecommit,
        pub party_two_pdl_first_message: party_two::PDLFirstMessage,
        pub alpha: Alpha, 
    }

    pub struct ECDSASignSecondInput {
        pub shared_key: MasterKey1,
        pub eph_ec_key_pair_party1: party_one::EphEcKeyPair,
        pub eph_key_gen_first_message_party_two: party_two::EphKeyGenFirstMsg,
    }
    
}
>>>>>>> 87681e6c
<|MERGE_RESOLUTION|>--- conflicted
+++ resolved
@@ -17,7 +17,7 @@
 
 extern crate error_chain;
 
-#[macro_use] 
+#[macro_use]
 extern crate unborrow;
 
 #[macro_use]
@@ -77,9 +77,6 @@
 #[database("postgres_w")]
 pub struct DatabaseW(postgres::Connection);
 #[database("postgres_r")]
-<<<<<<< HEAD
-pub struct DatabaseR(postgres::Connection);
-=======
 pub struct DatabaseR(postgres::Connection);
 
 pub struct PGDatabase {
@@ -132,28 +129,28 @@
     state_chain_id: Uuid,
     ) -> Result<StateChainAmount>;
     fn update_statechain_amount(&self, state_chain_id: &Uuid, state_chain: StateChain, amount: u64) -> Result<()>;
-    fn create_statechain(&self, 
-        state_chain_id: &Uuid, 
-        user_id: &Uuid, 
+    fn create_statechain(&self,
+        state_chain_id: &Uuid,
+        user_id: &Uuid,
         state_chain: &StateChain,
         amount: &i64) -> Result<()>;
     fn get_statechain(
         &self,
         state_chain_id: Uuid,
         ) -> Result<StateChain>;
-    fn update_statechain_owner(&self, state_chain_id: &Uuid, 
-                    state_chain: StateChain, new_user_id: &Uuid) 
+    fn update_statechain_owner(&self, state_chain_id: &Uuid,
+                    state_chain: StateChain, new_user_id: &Uuid)
                     -> Result<()>;
     // Remove state_chain_id from user session to signal end of session
     fn remove_statechain_id(&self, user_id: &Uuid) -> Result<()>;
-    fn create_backup_transaction(&self, 
+    fn create_backup_transaction(&self,
         state_chain_id: &Uuid,
         tx_backup: &Transaction) -> Result<()>;
     fn get_backup_transaction(&self, state_chain_id: Uuid) -> Result<Transaction>;
     fn get_backup_transaction_and_proof_key(&self, user_id: Uuid)
         -> Result<(Transaction, String)>;
     fn get_sc_locked_until(&self, state_chain_id: Uuid) -> Result<NaiveDateTime>;
-    fn update_locked_until(&self, state_chain_id: &Uuid, 
+    fn update_locked_until(&self, state_chain_id: &Uuid,
                             time: &NaiveDateTime)->Result<()>;
     fn get_transfer_batch_data(&self, batch_id: Uuid) -> Result<TransferBatchData>;
     fn has_transfer_batch_id(&self, batch_id: Uuid) -> bool;
@@ -162,63 +159,63 @@
     fn create_transfer(&self, state_chain_id: &Uuid,
         state_chain_sig: &StateChainSig,
         x1: &FE) -> Result<()>;
-    fn create_transfer_batch_data(&self, 
-        batch_id: &Uuid, 
+    fn create_transfer_batch_data(&self,
+        batch_id: &Uuid,
         state_chains: HashMap<Uuid, bool>) -> Result<()>;
     fn get_transfer_data(&self, state_chain_id: Uuid) -> Result<TransferData>;
     fn remove_transfer_data(&self, state_chain_id: &Uuid) -> Result<()>;
     fn transfer_is_completed(&self, state_chain_id: Uuid) -> bool;
     fn get_ecdsa_master(&self, user_id: Uuid) -> Result<Option<String>>;
-    fn get_ecdsa_witness_keypair(&self, user_id: Uuid) 
+    fn get_ecdsa_witness_keypair(&self, user_id: Uuid)
     -> Result<(party_one::CommWitness, party_one::EcKeyPair)>;
     fn get_ecdsa_s2(&self, user_id: Uuid) -> Result<FE>;
-    fn update_keygen_first_msg(&self, 
+    fn update_keygen_first_msg(&self,
         user_id: &Uuid,
         key_gen_first_msg: &party_one::KeyGenFirstMsg,
         comm_witness: party_one::CommWitness,
         ec_key_pair: party_one::EcKeyPair)
         ->Result<()>;
-    fn update_keygen_second_msg(&self, 
+    fn update_keygen_second_msg(&self,
         user_id: &Uuid,
         party2_public: GE,
         paillier_key_pair: party_one::PaillierKeyPair,
         party_one_private: party_one::Party1Private
     ) ->Result<()>;
-    fn update_keygen_third_msg(&self, 
+    fn update_keygen_third_msg(&self,
         user_id: &Uuid,
         party_one_pdl_decommit: party_one::PDLdecommit,
         party_two_pdl_first_message: party_two::PDLFirstMessage,
         alpha: BigInt
     ) ->Result<()>;
     fn init_ecdsa(&self, user_id: &Uuid) -> Result<u64>;
-    fn get_ecdsa_party_1_private(&self, user_id: Uuid) 
+    fn get_ecdsa_party_1_private(&self, user_id: Uuid)
         -> Result<party_one::Party1Private>;
     fn get_ecdsa_keypair(&self, user_id: Uuid) -> Result<ECDSAKeypair>;
     fn update_punished(&self, batch_id: &Uuid, punished_state_chains: Vec<Uuid>) -> Result<()>;
     fn get_finalize_batch_data(&self, batch_id: Uuid)-> Result<TransferFinalizeBatchData>;
-    fn update_finalize_batch_data(&self, batch_id: &Uuid, 
-        state_chains:HashMap<Uuid, bool>, 
+    fn update_finalize_batch_data(&self, batch_id: &Uuid,
+        state_chains:HashMap<Uuid, bool>,
         finalized_data_vec: Vec<TransferFinalizeData>) -> Result<()>;
     fn update_transfer_batch_finalized(&self, batch_id: &Uuid, b_finalized: &bool) -> Result<()>;
     fn get_statechain_owner(&self, state_chain_id: Uuid) -> Result<StateChainOwner>;
     // Create DB entry for newly generated ID signalling that user has passed some
     // verification. For now use ID as 'password' to interact with state entity
-    fn create_user_session(&self, user_id: &Uuid, auth: &String, 
+    fn create_user_session(&self, user_id: &Uuid, auth: &String,
         proof_key: &String) -> Result<()>;
     // Create new UserSession to allow new owner to generate shared wallet
     fn transfer_init_user_session(&self, new_user_id: &Uuid,
-        state_chain_id: &Uuid, 
+        state_chain_id: &Uuid,
         finalized_data: TransferFinalizeData) -> Result<()>;
     fn get_ecdsa_fourth_message_input(&self, user_id: Uuid) -> Result<ECDSAFourthMessageInput>;
-    fn update_ecdsa_sign_first(&self, user_id: Uuid, 
+    fn update_ecdsa_sign_first(&self, user_id: Uuid,
         eph_key_gen_first_message_party_two: party_two::EphKeyGenFirstMsg,
         eph_ec_key_pair_party1: party_one::EphEcKeyPair) -> Result<()>;
 
-    fn get_ecdsa_sign_second_input(&self, user_id: Uuid) 
+    fn get_ecdsa_sign_second_input(&self, user_id: Uuid)
         -> Result<ECDSASignSecondInput>;
 
     fn get_tx_withdraw(&self, user_id: Uuid) -> Result<Transaction>;
-    fn update_tx_withdraw(&self, user_id: Uuid, tx: Transaction) -> Result<()>; 
+    fn update_tx_withdraw(&self, user_id: Uuid, tx: Transaction) -> Result<()>;
 }
 
 pub mod structs {
@@ -269,7 +266,7 @@
         pub party_one_private: party_one::Party1Private,
         pub party_one_pdl_decommit: party_one::PDLdecommit,
         pub party_two_pdl_first_message: party_two::PDLFirstMessage,
-        pub alpha: Alpha, 
+        pub alpha: Alpha,
     }
 
     pub struct ECDSASignSecondInput {
@@ -277,6 +274,5 @@
         pub eph_ec_key_pair_party1: party_one::EphEcKeyPair,
         pub eph_key_gen_first_message_party_two: party_two::EphKeyGenFirstMsg,
     }
-    
-}
->>>>>>> 87681e6c
+
+}