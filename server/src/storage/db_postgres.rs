//! DB
//!
//! Postgres DB access and update tools.
//! Use db_get, db_update for rust types convertable to postgres types (String, int, bool, Uuid, chrono::NaiveDateTime).
//! Use db_get_serialized, db_update_serialized for custom types.


use super::super::Result;

use rocket_contrib::databases::postgres::Connection;
use crate::error::{DBErrorType::{UpdateFailed,NoDataForID}, SEError};
use uuid::Uuid;
<<<<<<< HEAD
=======
use shared_lib::state_chain::StateChain;
>>>>>>> ff26abaa

#[derive(Debug)]
pub enum Table {
    Testing,
    Ecdsa,
    UserSession,
    StateChain,
}
impl Table {
    fn to_string(&self) -> String {
        format!("{:?}", self)
    }
}

#[derive(Debug, Deserialize)]
pub enum Column {
    Data,
    Complete,

    // UserSession
    Id,
    Authentication,
    ProofKey,
    StateChainId,
    TxBackup,
    TxWithdraw,
    SigHash,
    S2,
    WithdrawScSig,

    // StateChain
    // Id,
    Chain,
    Amount,
    LockedUntil,
    OwnerId,

    KeyGenFirstMsg,
    CommWitness,
    EcKeyPair,
    PaillierKeyPair,
    Party1Private,
    Party2Public,

    PDLProver,
    PDLDecommit,
    Alpha,
    Party2PDLFirstMsg,

    Party1MasterKey,

    EphEcKeyPair,
    EphKeyGenFirstMsg,
    POS
}
impl Column {
    pub fn to_string(&self) -> String {
        format!("{:?}", self)
    }
}



// Create new item in table
pub fn db_insert(conn: &Connection, id: &Uuid, table: Table) -> Result<u64> {
    let statement = conn.prepare(&format!("INSERT INTO {} (id) VALUES ($1)",table.to_string()))?;

    Ok(statement.execute(&[id])?)
}

// Update item in table with PostgreSql data types (String, int, bool, Uuid, chrono::NaiveDateTime)
pub fn db_update<T>(conn: &Connection, id: &Uuid, data: T, table: Table, column: Column) -> Result<()>
where
    T: rocket_contrib::databases::postgres::types::ToSql
{
    let statement = conn.prepare(&format!("UPDATE {} SET {} = $1 WHERE id = $2",table.to_string(),column.to_string()))?;
    if statement.execute(&[&data, &id])? == 0 {
        return Err(SEError::DBError(UpdateFailed, id.to_string()));
    }

    Ok(())
}

// Get item from table with PostgreSql data types (String, int, Uuid, bool)
// Err if ID not found. Return None if data item empty.
pub fn db_get<T>(conn: &Connection, id: &Uuid, table: Table, column: Column) -> Result<Option<T>>
where
    T: rocket_contrib::databases::postgres::types::FromSql
{
    let statement = conn.prepare(&format!("SELECT {} FROM {} WHERE id = $1",column.to_string(),table.to_string()))?;
    let rows = statement.query(&[&id])?;

    if rows.is_empty() {
        return Err(SEError::DBError(NoDataForID, id.to_string().clone()))
    };
    let row = rows.get(0);

    match row.get_opt::<usize, T>(0) {
        None => return Err(SEError::DBError(NoDataForID, id.to_string().clone())),
        Some(data) => {
            match data {
                Ok(v) => Ok(Some(v)),
                Err(_) => Ok(None)
            }
        }
    }
}

// Update item in table whose type is serialized to String
pub fn db_update_serialized<T>(conn: &Connection, id: &Uuid, data: T, table: Table, column: Column) -> Result<()>
where
    T: serde::ser::Serialize
{
    let item_string = serde_json::to_string(&data).unwrap();
    db_update(conn, id, item_string, table, column)
}

// Get item in table whose type is serialized to String
pub fn db_get_serialized<T>(conn: &Connection, id: &Uuid, table: Table, column: Column) -> Result<Option<T>>
where
    T: serde::de::DeserializeOwned,
{
    match db_get::<String>(conn, id, table, column)? {
        Some(data) => return Ok(Some(serde_json::from_str(&data).unwrap())),
        None => Ok(None)
    }
}

<<<<<<< HEAD
=======
// Get entire row from statechain table.
// Err if ID not found. Return None if data item empty.
pub fn db_get_statechain(conn: &Connection, id: &Uuid) -> Result<StateChain> {
    let statement = conn.prepare("SELECT * FROM statechain WHERE id = $1")?;
    let rows = statement.query(&[&id])?;

    if rows.is_empty() {
        return Err(SEError::DBError(NoDataForID, id.to_string().clone()))
    };
    let row = rows.get(0);

    let id = row.get_opt::<usize,Uuid>(0).unwrap()?;
    let chain = serde_json::from_str(&row.get_opt::<usize,String>(1).unwrap()?).unwrap();

    Ok(StateChain {
        id,
        chain,
    })
}
>>>>>>> ff26abaa

#[cfg(test)]
mod tests {

    use super::*;
    use std::{env, str::FromStr};
    use shared_lib::state_chain::StateChain;

    #[test]
    fn test_db_postgres() {
        use postgres::{Connection, TlsMode};

        let rocket_url = env::var("ROCKET_DATABASES").unwrap();
        let url = &rocket_url[16..68];

        let conn = Connection::connect(url, TlsMode::None).unwrap();
        let user_id = Uuid::from_str(&"dc30b024-4e22-4f39-b804-2b221e3bd4e9").unwrap();

        let res =
            db_get_serialized::<StateChain>(&conn, &user_id, Table::StateChain, Column::Chain);

        println!("res: {:?}",res);
    }
}<|MERGE_RESOLUTION|>--- conflicted
+++ resolved
@@ -10,10 +10,6 @@
 use rocket_contrib::databases::postgres::Connection;
 use crate::error::{DBErrorType::{UpdateFailed,NoDataForID}, SEError};
 use uuid::Uuid;
-<<<<<<< HEAD
-=======
-use shared_lib::state_chain::StateChain;
->>>>>>> ff26abaa
 
 #[derive(Debug)]
 pub enum Table {
@@ -142,29 +138,6 @@
     }
 }
 
-<<<<<<< HEAD
-=======
-// Get entire row from statechain table.
-// Err if ID not found. Return None if data item empty.
-pub fn db_get_statechain(conn: &Connection, id: &Uuid) -> Result<StateChain> {
-    let statement = conn.prepare("SELECT * FROM statechain WHERE id = $1")?;
-    let rows = statement.query(&[&id])?;
-
-    if rows.is_empty() {
-        return Err(SEError::DBError(NoDataForID, id.to_string().clone()))
-    };
-    let row = rows.get(0);
-
-    let id = row.get_opt::<usize,Uuid>(0).unwrap()?;
-    let chain = serde_json::from_str(&row.get_opt::<usize,String>(1).unwrap()?).unwrap();
-
-    Ok(StateChain {
-        id,
-        chain,
-    })
-}
->>>>>>> ff26abaa
-
 #[cfg(test)]
 mod tests {
 
