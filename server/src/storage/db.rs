--- conflicted
+++ resolved
@@ -2,11 +2,8 @@
 //!
 //! Postgres DB access and update tools.
 
-<<<<<<< HEAD
 use mockall::*;
 use mockall::predicate::*;
-=======
->>>>>>> c84aefed
 use bitcoin::Transaction;
 use super::super::Result;
 use super::super::StateChainEntity;
@@ -148,11 +145,19 @@
         format!("{:?}", self)
     }
 }
-<<<<<<< HEAD
-=======
-
-
->>>>>>> c84aefed
+
+
+
+    // Root
+    // Id,
+    Value,
+    CommitmentInfo,
+}
+impl Column {
+    pub fn to_string(&self) -> String {
+        format!("{:?}", self)
+    }
+}
 
  #[automock]
 impl Database {
@@ -195,11 +200,7 @@
         }
     }
 
-<<<<<<< HEAD
     pub fn update_withdraw_sc_sig(&self, user_id: &Uuid, sig: &'static StateChainSig) -> Result<()> {
-=======
-    pub fn update_withdraw_sc_sig(&self, user_id: &Uuid, sig: &StateChainSig) -> Result<()> {
->>>>>>> c84aefed
         self.update(
             user_id,
             Table::UserSession,
@@ -208,11 +209,7 @@
         )
     }
 
-<<<<<<< HEAD
     pub fn update_withdraw_tx_sighash(&self, user_id: &Uuid, sig_hash: &'static Hash, tx: &'static Transaction) -> Result<()>{
-=======
-    pub fn update_withdraw_tx_sighash(&self, user_id: &Uuid, sig_hash: &Hash, tx: &Transaction) -> Result<()>{
->>>>>>> c84aefed
         self.update(
             user_id,
             Table::UserSession,
@@ -221,11 +218,7 @@
         )
     }
 
-<<<<<<< HEAD
     pub fn update_sighash(&self, user_id: &Uuid, sig_hash: &'static Hash) -> Result<()> {
-=======
-    pub fn update_sighash(&self, user_id: &Uuid, sig_hash: &Hash) -> Result<()> {
->>>>>>> c84aefed
         self.update(
             user_id,
             Table::UserSession,
@@ -234,11 +227,7 @@
         )
     }
 
-<<<<<<< HEAD
     pub fn update_user_backup_tx(&self,user_id: &Uuid, tx: &'static Transaction) -> Result<()> {
-=======
-    pub fn update_user_backup_tx(&self,user_id: &Uuid, tx: &Transaction) -> Result<()> {
->>>>>>> c84aefed
         self.update(
             user_id,
             Table::UserSession,
@@ -247,11 +236,7 @@
         )
     }
 
-<<<<<<< HEAD
     pub fn update_backup_tx(&self,state_chain_id: &Uuid, tx: &'static Transaction) -> Result<()> {
-=======
-    pub fn update_backup_tx(&self,state_chain_id: &Uuid, tx: &Transaction) -> Result<()> {
->>>>>>> c84aefed
         self.update(
             &state_chain_id,
             Table::BackupTxs,
@@ -527,11 +512,7 @@
 }
 
 /// Update items in table for some ID with PostgreSql data types (String, int, bool, Uuid, chrono::NaiveDateTime).
-<<<<<<< HEAD
 pub fn update<'a>(
-=======
-pub fn update(
->>>>>>> c84aefed
     &self,
     id: &Uuid,
     table: Table,
@@ -558,11 +539,7 @@
 
 /// Get items from table for some ID with PostgreSql data types (String, int, Uuid, bool, Uuid, chrono::NaiveDateTime).
 /// Err if ID not found. Return None if data item empty.
-<<<<<<< HEAD
 fn get<T:'static, U:'static, V:'static, W:'static>(
-=======
-fn get<T, U, V, W>(
->>>>>>> c84aefed
     &self,
     id: &Uuid,
     table: Table,
@@ -622,11 +599,7 @@
     str
 }
 
-<<<<<<< HEAD
 fn get_item_from_row<T:'static>(&self, row: &'static Row<'static>, index: usize, id: &String, column: Column) -> Result<T>
-=======
-fn get_item_from_row<T>(&self, row: &Row, index: usize, id: &String, column: Column) -> Result<T>
->>>>>>> c84aefed
 where
     T: rocket_contrib::databases::postgres::types::FromSql,
 {
@@ -640,11 +613,7 @@
 }
 
 /// Get 1 item from row in table. Err if ID not found. Return None if data item empty.
-<<<<<<< HEAD
 pub fn get_1<T:'static>(&self, id: &Uuid, table: Table, column: Vec<Column>) -> Result<T>
-=======
-pub fn get_1<T>(&self, id: &Uuid, table: Table, column: Vec<Column>) -> Result<T>
->>>>>>> c84aefed
 where
     T: rocket_contrib::databases::postgres::types::FromSql,
 {
@@ -652,11 +621,7 @@
     Ok(res.unwrap())  //  err returned from db_get if desired item is None
 }
 /// Get 2 items from row in table. Err if ID not found. Return None if data item empty.
-<<<<<<< HEAD
 pub fn get_2<T:'static, U:'static>(
-=======
-pub fn get_2<T, U>(
->>>>>>> c84aefed
     &self,
     id: &Uuid,
     table: Table,
@@ -670,11 +635,7 @@
     Ok((res1.unwrap(), res2.unwrap()))
 }
 /// Get 3 items from row in table. Err if ID not found. Return None if data item empty.
-<<<<<<< HEAD
 pub fn get_3<T:'static, U:'static, V:'static>(
-=======
-pub fn get_3<T, U, V>(
->>>>>>> c84aefed
     &self,
     id: &Uuid,
     table: Table,
@@ -689,11 +650,7 @@
     Ok((res1.unwrap(), res2.unwrap(), res3.unwrap()))
 }
 /// Get 4 items from row in table. Err if ID not found. Return None if data item empty.
-<<<<<<< HEAD
 pub fn get_4<T:'static, U:'static, V:'static, W:'static>(
-=======
-pub fn get_4<T, U, V, W>(
->>>>>>> c84aefed
     &self,
     id: &Uuid,
     table: Table,
@@ -750,11 +707,7 @@
 }
 
 /// Insert a Root into root table
-<<<<<<< HEAD
 pub fn root_insert(&self, root: &'static Root) -> Result<u64> {
-=======
-pub fn root_insert(&self, root: &Root) -> Result<u64> {
->>>>>>> c84aefed
     let statement = self.database_w().prepare(&format!(
         "INSERT INTO {} (value, commitmentinfo) VALUES ($1,$2)",
         Table::Root.to_string()
@@ -870,11 +823,7 @@
     Ok(StateChainAmount{chain: state_chain, amount})
 }
 
-<<<<<<< HEAD
 pub fn update_statechain_amount(&self, state_chain_id: &Uuid, state_chain: &'static StateChain, amount: u64) -> Result<()> {
-=======
-pub fn update_statechain_amount(&self, state_chain_id: &Uuid, state_chain: &StateChain, amount: u64) -> Result<()> {
->>>>>>> c84aefed
     self.update(
         &state_chain_id,
         Table::StateChain,
@@ -902,11 +851,7 @@
                 &Self::ser(state_chain.to_owned())?,
                 amount,
                 &get_time_now(),
-<<<<<<< HEAD
                 &user_id.to_owned(),
-=======
-                user_id.to_owned(),
->>>>>>> c84aefed
             ],
         )
 }
@@ -925,11 +870,7 @@
 }
 
 pub fn update_statechain_owner(&self, state_chain_id: &Uuid, 
-<<<<<<< HEAD
                         state_chain: &'static StateChain, new_user_id: &Uuid) 
-=======
-                        state_chain: &StateChain, new_user_id: &Uuid) 
->>>>>>> c84aefed
                         -> Result<()> {  
     self.update(
         &state_chain_id,
@@ -1055,11 +996,7 @@
 
     pub fn create_transfer_batch_data(&self, 
         batch_id: &Uuid, 
-<<<<<<< HEAD
         state_chains: &'static HashMap<Uuid, bool>) -> Result<()> {
-=======
-        state_chains: &HashMap<Uuid, bool>) -> Result<()> {
->>>>>>> c84aefed
 
         self.insert(&batch_id, Table::TransferBatch)?;
         self.update(
@@ -1119,11 +1056,7 @@
         Ok(ECDSAKeypair{party_1_private, party_2_public})
     }
 
-<<<<<<< HEAD
     pub fn update_punished(&self, batch_id: &Uuid, punished_state_chains: &'static Vec<Uuid>) -> Result<()>{
-=======
-    pub fn update_punished(&self, batch_id: &Uuid, punished_state_chains: &Vec<Uuid>) -> Result<()>{
->>>>>>> c84aefed
         self.update(
             batch_id,
             Table::TransferBatch,
@@ -1145,13 +1078,8 @@
     }
 
     pub fn update_finalize_batch_data(&self, batch_id: &Uuid, 
-<<<<<<< HEAD
             state_chains:&'static HashMap<Uuid, bool>, 
             finalized_data_vec: &'static Vec<TransferFinalizeData>) -> Result<()>{
-=======
-            state_chains:&HashMap<Uuid, bool>, 
-            finalized_data_vec: & Vec<TransferFinalizeData>) -> Result<()>{
->>>>>>> c84aefed
                 self.update(
                     &batch_id,
                     Table::TransferBatch,
@@ -1249,6 +1177,52 @@
     pub owner_id: Uuid,
     pub chain: StateChain,
 }
+    
+        self.insert(new_user_id, Table::UserSession)?;
+        self.update(
+            &new_user_id,
+            Table::UserSession,
+            vec![
+                Column::Authentication,
+                Column::ProofKey,
+                Column::TxBackup,
+                Column::StateChainId,
+                Column::S2,
+            ],
+            vec![
+                &String::from("auth"),
+                &finalized_data.state_chain_sig.data.to_owned(),
+                &Self::ser(finalized_data.new_tx_backup)?,
+                &state_chain_id,
+                &Self::ser(finalized_data.s2)?,
+            ],
+        )
+    }
+}
+
+pub struct StateChainAmount {
+    pub chain: StateChain,
+    pub amount: i64,
+}
+
+struct TransferBatchData {
+    pub state_chains: HashMap<Uuid, bool>,
+    pub punished_state_chains: Vec<Uuid>,
+    pub start_time: NaiveDateTime,
+    pub finalized: bool,
+}
+
+struct TransferFinalizeBatchData {
+    pub state_chains: HashMap<Uuid, bool>,
+    pub finalized_data_vec: Vec<TransferFinalizeData>,
+    pub start_time: NaiveDateTime,
+}
+
+pub struct StateChainOwner {
+    pub locked_until: NaiveDateTime,
+    pub owner_id: Uuid,
+    pub chain: StateChain,
+}
 
 pub struct WithdrawConfirmData {
     pub tx_withdraw: Transaction,
